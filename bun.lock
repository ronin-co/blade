--- conflicted
+++ resolved
@@ -11,11 +11,7 @@
     },
     "packages/blade": {
       "name": "blade",
-<<<<<<< HEAD
-      "version": "3.18.10",
-=======
-      "version": "3.18.11",
->>>>>>> 6bba92c0
+      "version": "3.18.13",
       "bin": {
         "blade": "./dist/private/shell/index.js",
       },
@@ -70,11 +66,7 @@
     },
     "packages/blade-better-auth": {
       "name": "blade-better-auth",
-<<<<<<< HEAD
-      "version": "3.18.10",
-=======
-      "version": "3.18.11",
->>>>>>> 6bba92c0
+      "version": "3.18.13",
       "dependencies": {
         "better-auth": "1.2.5",
       },
@@ -93,11 +85,7 @@
     },
     "packages/blade-cli": {
       "name": "blade-cli",
-<<<<<<< HEAD
-      "version": "3.18.10",
-=======
-      "version": "3.18.11",
->>>>>>> 6bba92c0
+      "version": "3.18.13",
       "dependencies": {
         "@dprint/formatter": "0.4.1",
         "@dprint/typescript": "0.93.3",
@@ -127,11 +115,7 @@
     },
     "packages/blade-client": {
       "name": "blade-client",
-<<<<<<< HEAD
-      "version": "3.18.10",
-=======
-      "version": "3.18.11",
->>>>>>> 6bba92c0
+      "version": "3.18.13",
       "devDependencies": {
         "@biomejs/biome": "1.9.4",
         "@types/bun": "1.2.4",
@@ -144,11 +128,7 @@
     },
     "packages/blade-codegen": {
       "name": "blade-codegen",
-<<<<<<< HEAD
-      "version": "3.18.10",
-=======
-      "version": "3.18.11",
->>>>>>> 6bba92c0
+      "version": "3.18.13",
       "dependencies": {
         "typescript": "5.7.3",
       },
@@ -162,11 +142,7 @@
     },
     "packages/blade-compiler": {
       "name": "blade-compiler",
-<<<<<<< HEAD
-      "version": "3.18.10",
-=======
-      "version": "3.18.11",
->>>>>>> 6bba92c0
+      "version": "3.18.13",
       "devDependencies": {
         "@biomejs/biome": "1.9.4",
         "@types/bun": "1.1.14",
@@ -178,11 +154,7 @@
     },
     "packages/blade-syntax": {
       "name": "blade-syntax",
-<<<<<<< HEAD
-      "version": "3.18.10",
-=======
-      "version": "3.18.11",
->>>>>>> 6bba92c0
+      "version": "3.18.13",
       "devDependencies": {
         "@biomejs/biome": "1.9.4",
         "@types/bun": "1.2.4",
@@ -194,11 +166,7 @@
     },
     "packages/create-blade": {
       "name": "create-blade",
-<<<<<<< HEAD
-      "version": "3.18.10",
-=======
-      "version": "3.18.11",
->>>>>>> 6bba92c0
+      "version": "3.18.13",
       "bin": {
         "create-blade": "./dist/index.js",
       },
@@ -1231,13 +1199,9 @@
 
     "@vitest/expect/tinyrainbow": ["tinyrainbow@2.0.0", "", {}, "sha512-op4nsTR47R6p0vMUUoYl/a+ljLFVtlfaXkLQmqfLR1qHma1h/ysYk4hEXZ880bf2CYgTskvTa/e196Vd5dDQXw=="],
 
-    "@vitest/mocker/magic-string": ["magic-string@0.30.19", "", { "dependencies": { "@jridgewell/sourcemap-codec": "^1.5.5" } }, "sha512-2N21sPY9Ws53PZvsEpVtNuSW+ScYbQdp4b9qUaL+9QkHUrGFKo56Lg9Emg5s9V/qrtNBmiR01sYhUOwu3H+VOw=="],
-
     "@vitest/pretty-format/tinyrainbow": ["tinyrainbow@2.0.0", "", {}, "sha512-op4nsTR47R6p0vMUUoYl/a+ljLFVtlfaXkLQmqfLR1qHma1h/ysYk4hEXZ880bf2CYgTskvTa/e196Vd5dDQXw=="],
 
     "@vitest/snapshot/@vitest/pretty-format": ["@vitest/pretty-format@3.1.2", "", { "dependencies": { "tinyrainbow": "^2.0.0" } }, "sha512-R0xAiHuWeDjTSB3kQ3OQpT8Rx3yhdOAIm/JM4axXxnG7Q/fS8XUwggv/A4xzbQA+drYRjzkMnpYnOGAc4oeq8w=="],
-
-    "@vitest/snapshot/magic-string": ["magic-string@0.30.19", "", { "dependencies": { "@jridgewell/sourcemap-codec": "^1.5.5" } }, "sha512-2N21sPY9Ws53PZvsEpVtNuSW+ScYbQdp4b9qUaL+9QkHUrGFKo56Lg9Emg5s9V/qrtNBmiR01sYhUOwu3H+VOw=="],
 
     "@vitest/utils/@vitest/pretty-format": ["@vitest/pretty-format@3.1.2", "", { "dependencies": { "tinyrainbow": "^2.0.0" } }, "sha512-R0xAiHuWeDjTSB3kQ3OQpT8Rx3yhdOAIm/JM4axXxnG7Q/fS8XUwggv/A4xzbQA+drYRjzkMnpYnOGAc4oeq8w=="],
 
