--- conflicted
+++ resolved
@@ -7,10 +7,6 @@
         "@fontsource-variable/inter": "5.1.0",
         "@mapbox/timespace": "2.0.4",
         "@paralleldrive/cuid2": "2.2.2",
-<<<<<<< HEAD
-        "@ronin/react": "0.1.2",
-        "@sentry/bun": "8.30.0",
-=======
         "rehype-pretty-code": "0.14.1",
         "shiki": "3.4.0",
       },
@@ -19,8 +15,8 @@
         "@hono/node-server": "1.14.1",
         "@hono/sentry": "1.2.0",
         "@mdx-js/mdx": "3.0.1",
+        "@ronin/react": "0.1.2",
         "@sentry/bun": "8.55.0",
->>>>>>> 29e08746
         "@sentry/react": "8.30.0",
         "@sentry/types": "8.30.0",
         "@types/async-retry": "1.4.8",
