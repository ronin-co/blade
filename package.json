{
  "name": "blade",
  "private": true,
  "scripts": {
    "build": "turbo build",
    "check": "biome check --error-on-warnings",
    "dev": "turbo dev --filter='./packages/*' --concurrency 24",
    "format": "biome format --write",
    "lint": "biome lint",
    "prepare": "turbo build",
    "test": "turbo test",
    "typecheck": "turbo typecheck"
  },
  "packageManager": "bun@1.2.16",
  "workspaces": ["packages/*"],
  "devDependencies": {
    "@biomejs/biome": "1.9.4",
    "@types/node": "24.0.4",
<<<<<<< HEAD
    "turbo": "2.5.8"
  },
  "overrides": {
    "rollup-plugin-dts": "^0.16.8"
=======
    "tsdown": "0.15.9",
    "turbo": "2.5.8",
    "typescript": "5.9.3"
>>>>>>> bb042115
  }
}<|MERGE_RESOLUTION|>--- conflicted
+++ resolved
@@ -16,15 +16,8 @@
   "devDependencies": {
     "@biomejs/biome": "1.9.4",
     "@types/node": "24.0.4",
-<<<<<<< HEAD
-    "turbo": "2.5.8"
-  },
-  "overrides": {
-    "rollup-plugin-dts": "^0.16.8"
-=======
     "tsdown": "0.15.9",
     "turbo": "2.5.8",
     "typescript": "5.9.3"
->>>>>>> bb042115
   }
 }