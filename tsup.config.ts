--- conflicted
+++ resolved
@@ -3,20 +3,9 @@
 export default defineConfig({
   entry: [
     // These files are publicly accessible.
-<<<<<<< HEAD
     './public/client/**/*.ts',
     './public/server/**/*.ts',
     './public/universal/**/*.ts',
-=======
-    './public/client/hooks.ts',
-    './public/client/components.tsx',
-    './public/server/hooks.ts',
-    './public/server/components.tsx',
-    './public/server/utils/errors.ts',
-    './public/universal/hooks.ts',
-    './public/universal/schema.ts',
-    './public/universal/types.ts',
->>>>>>> 04f822ae
 
     // These files are used internally by Blade.
     './private/shell/index.ts',
