--- conflicted
+++ resolved
@@ -1,10 +1,7 @@
-<<<<<<< HEAD
+import { Link } from '@ronin/blade/client/components';
 import { useLocation } from '@ronin/blade/universal/hooks';
 
 import { cn } from '@/lib/utils';
-=======
-import { Link } from '@ronin/blade/client/components';
->>>>>>> fd9056d4
 
 export const Sidebar = ({
   items,
