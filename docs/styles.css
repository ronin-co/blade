--- conflicted
+++ resolved
@@ -25,11 +25,7 @@
 	}
 
 	p {
-<<<<<<< HEAD
-		@apply leading-relaxed [&:not(:first-child)]:mt-4 text-[#9E9E9E]
-=======
-		@apply leading-relaxed [&:not(:first-child)]:mt-1 dark:text-[#9E9E9E] text-[#3E3E3E]
->>>>>>> eda231ba
+		@apply leading-relaxed [&:not(:first-child)]:mt-4 dark:text-[#9E9E9E] text-[#3E3E3E]
 	}
 
 
