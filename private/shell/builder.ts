--- conflicted
+++ resolved
@@ -1,14 +1,10 @@
 import path from 'node:path';
 
-<<<<<<< HEAD
-import { outputDirectory, serverInputFolder } from '@/private/shell/constants';
-=======
 import {
   defaultDeploymentProvider,
   outputDirectory,
   serverInputFolder,
 } from '@/private/shell/constants';
->>>>>>> 5cef48e7
 import {
   getClientReferenceLoader,
   getFileListLoader,
@@ -27,34 +23,20 @@
   transformToNetlifyOutput,
   transformToVercelBuildOutput,
 } from '@/private/shell/utils/providers';
-<<<<<<< HEAD
-import { generateUniqueId } from '@/private/universal/utils/crypto';
-
-import type { DeploymentProvider } from '@/private/universal/types/util';
-=======
 import type { DeploymentProvider } from '@/private/universal/types/util';
 import { generateUniqueId } from '@/private/universal/utils/crypto';
->>>>>>> 5cef48e7
 
 const provider = import.meta.env.__BLADE_PROVIDER;
 const bundleId = generateUniqueId();
 
 await cleanUp();
 await prepareClientAssets('production', bundleId, provider);
-<<<<<<< HEAD
 
 const customHandlers: Array<DeploymentProvider> = ['netlify', 'vercel'];
 
 const buildEntrypoint = async (provider: DeploymentProvider): Promise<void> => {
   const serverSpinner = logSpinner('Performing server build (production)').start();
 
-=======
-
-const serverSpinner = logSpinner('Performing server build (production)').start();
-const customHandlers: Array<DeploymentProvider> = ['vercel', 'service-worker'];
-
-const buildEntrypoint = async (provider: DeploymentProvider): Promise<void> => {
->>>>>>> 5cef48e7
   const output = await Bun.build({
     entrypoints: [path.join(serverInputFolder, `${provider}.js`)],
     outdir: outputDirectory,
@@ -64,16 +46,12 @@
       getMdxLoader('production'),
       getReactAriaLoader(),
     ],
-<<<<<<< HEAD
-=======
     naming: `[dir]/${provider.endsWith('-worker') ? provider : defaultDeploymentProvider}.js`,
->>>>>>> 5cef48e7
     minify: true,
     sourcemap: 'external',
     target: provider === 'vercel' ? 'node' : 'browser',
     define: mapProviderInlineDefinitions(provider),
   });
-<<<<<<< HEAD
 
   handleBuildLogs(output);
 
@@ -88,25 +66,6 @@
 await Promise.all([
   buildEntrypoint(customHandlers.includes(provider) ? provider : 'edge-worker'),
 ]);
-=======
-
-  handleBuildLogs(output);
-
-  if (!output.success) {
-    serverSpinner.fail();
-    process.exit(1);
-  }
-};
-
-await Promise.all([
-  buildEntrypoint(
-    customHandlers.includes(provider) ? provider : defaultDeploymentProvider,
-  ),
-  buildEntrypoint('service-worker'),
-]);
-
-serverSpinner.succeed();
->>>>>>> 5cef48e7
 
 switch (provider) {
   case 'cloudflare': {
