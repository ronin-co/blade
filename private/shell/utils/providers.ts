--- conflicted
+++ resolved
@@ -16,16 +16,10 @@
  * @returns A string representing the provider name.
  */
 export const getProvider = (): DeploymentProvider => {
-<<<<<<< HEAD
   if (Bun.env['CF_PAGES'] || Bun.env['WORKERS_CI']) return 'cloudflare';
   if (Bun.env['NETLIFY']) return 'netlify';
   if (Bun.env['VERCEL']) return 'vercel';
-  return 'edge-worker';
-=======
-  if (Bun.env['WORKERS_CI']) return 'cloudflare';
-  if (Bun.env['VERCEL']) return 'vercel';
   return defaultDeploymentProvider;
->>>>>>> 5cef48e7
 };
 
 /**
@@ -45,13 +39,9 @@
 ): Record<string, string> => {
   switch (provider) {
     case 'cloudflare':
-<<<<<<< HEAD
     case 'netlify':
+    case 'service-worker':
     case 'vercel': {
-=======
-    case 'vercel':
-    case 'service-worker': {
->>>>>>> 5cef48e7
       return Object.fromEntries(
         Object.entries(import.meta.env)
           .filter(([key]) => key.startsWith('BLADE_') || key.startsWith('__BLADE_'))
@@ -96,20 +86,12 @@
 
   await Promise.all([
     fs.rename(
-<<<<<<< HEAD
       path.join(staticFilesDir, 'vercel.js'),
-=======
-      path.join(staticFilesDir, 'edge-worker.js'),
->>>>>>> 5cef48e7
       path.join(functionDir, 'worker.mjs'),
     ),
 
     fs.rename(
-<<<<<<< HEAD
       path.join(staticFilesDir, 'vercel.js.map'),
-=======
-      path.join(staticFilesDir, 'edge-worker.js.map'),
->>>>>>> 5cef48e7
       path.join(functionDir, 'worker.mjs.map'),
     ),
 
