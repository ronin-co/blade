import path from 'node:path';
import { type Server, plugin } from 'bun';
import chalk from 'chalk';

import {
  defaultDeploymentProvider,
  loggingPrefixes,
  outputDirectory,
  publicDirectory,
  serverInputFolder,
} from '@/private/shell/constants';
import {
  getClientReferenceLoader,
  getFileListLoader,
  getMdxLoader,
  getReactAriaLoader,
} from '@/private/shell/loaders';
import {
  cleanUp,
  getClientEnvironmentVariables,
  prepareClientAssets,
} from '@/private/shell/utils';
import { CLIENT_ASSET_PREFIX } from '@/private/universal/utils/constants';
import { generateUniqueId } from '@/private/universal/utils/crypto';

const environment = Bun.env['BLADE_ENV'];
const port = Bun.env['__BLADE_PORT'];

if (environment === 'development') {
  const bundleId = generateUniqueId();

  await cleanUp();
<<<<<<< HEAD
  await prepareClientAssets('development', bundleId, 'edge-worker');
=======
  await prepareClientAssets('development', bundleId, defaultDeploymentProvider);
>>>>>>> 5cef48e7

  plugin(getClientReferenceLoader(environment));
  plugin(getFileListLoader(false));
  plugin(getMdxLoader(environment));
  plugin(getReactAriaLoader());
} else {
  // Prevent the process from exiting when an exception occurs.
  process.on('uncaughtException', (error) => {
    console.error('An uncaught exception has occurred:', error);
  });

  // Prevent the process from exiting when a rejection occurs.
  process.on('unhandledRejection', (reason, promise) => {
    console.error('An uncaught rejection has occurred:', reason, promise);
  });
}

const requestHandler = await import(
  path.join(
    environment === 'development' ? serverInputFolder : outputDirectory,
<<<<<<< HEAD
    'edge-worker.js',
=======
    `${defaultDeploymentProvider}.js`,
>>>>>>> 5cef48e7
  )
);

const assetHeaders: Record<string, string> =
  environment === 'production'
    ? {
        'Cache-Control': 'public, max-age=31536000, immutable',
      }
    : {};

const server: Server = Bun.serve({
  port,
  development: environment === 'development',
  fetch: async (request) => {
    let pathname: string;

    try {
      ({ pathname } = new URL(request.url));
    } catch (_err) {
      // If the request URL is malformed, reject the request. For example, this can
      // happen if the request is missing a `Host` header. The correct response in such
      // a scenario is defined here:
      // https://developer.mozilla.org/en-US/docs/Web/HTTP/Reference/Headers/Host
      return new Response('Bad Request', { status: 400 });
    }

    // Enable WebSockets for automatically triggering revalidation when files are updated
    // during development.
    if (environment === 'development' && pathname.startsWith('/_blade/reload')) {
      return server.upgrade(request);
    }

    const outputFile = Bun.file(outputDirectory + pathname);
    const publicFile = Bun.file(publicDirectory + pathname);

    const [outputFileExists, publicFileExists] = await Promise.all([
      outputFile.exists(),
      publicFile.exists(),
    ]);

    if (outputFileExists) {
      if (pathname.startsWith(CLIENT_ASSET_PREFIX) && pathname.endsWith('.js')) {
        const fileContents = await outputFile.text();
        const variables = `import.meta.env=${JSON.stringify(getClientEnvironmentVariables())};`;
        const newFileContents = variables + fileContents;

        return new Response(newFileContents, {
          headers: {
            'Content-Type': outputFile.type,
            ...assetHeaders,
          },
        });
      }

      return new Response(outputFile, {
        headers: { ...assetHeaders },
      });
    }

    if (publicFileExists) return new Response(publicFile);

    return requestHandler.default.fetch(request, {}, {});
  },
  websocket:
    environment === 'development'
      ? {
          open: (socket) => socket.subscribe('development'),
          close: (socket) => socket.unsubscribe('development'),
          // We don't care about incoming messages, but the type requires this.
          message() {},
        }
      : undefined,
});

if (environment === 'development') {
  // Trigger a revalidation from the client-side whenever the process starts, as the
  // process is restarted whenever server-side code changes.
  //
  // When the process starts the first time and there aren't yet any clients subscribed
  // to the WebSocket topic, this will just do nothing.
  server.publish('development', 'revalidate');
}

console.log(
  `${loggingPrefixes.info} Serving app on ${chalk.underline(`http://localhost:${port}`)}\n`,
);<|MERGE_RESOLUTION|>--- conflicted
+++ resolved
@@ -30,11 +30,7 @@
   const bundleId = generateUniqueId();
 
   await cleanUp();
-<<<<<<< HEAD
-  await prepareClientAssets('development', bundleId, 'edge-worker');
-=======
   await prepareClientAssets('development', bundleId, defaultDeploymentProvider);
->>>>>>> 5cef48e7
 
   plugin(getClientReferenceLoader(environment));
   plugin(getFileListLoader(false));
@@ -55,11 +51,7 @@
 const requestHandler = await import(
   path.join(
     environment === 'development' ? serverInputFolder : outputDirectory,
-<<<<<<< HEAD
-    'edge-worker.js',
-=======
     `${defaultDeploymentProvider}.js`,
->>>>>>> 5cef48e7
   )
 );
 
