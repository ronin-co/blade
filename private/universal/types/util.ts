import type { UniversalContext } from '@/private/universal/context';
import type { FormattedResults } from 'ronin/types';

interface QueryItemBase {
  /**
   * The query that should be executed on the server.
   *
   * We are tracking queries as strings instead of objects because we are performing a
   * lot of comparisons and deduplication across the framework, so tracking them as
   * strings is more efficient than stringifying them again for every comparison.
   * Especially because we only need the raw object once at the end, when actually
   * executing the queries.
   */
  query: string;
  database?: string;
  result?: FormattedResults<unknown>[number];
  error?: unknown;
}

export interface QueryItemRead extends QueryItemBase {
  type: 'read';
  paginationDetails?: {
    countForQueryAtIndex: PaginationInstruction['queryIndex'];
    direction: PaginationInstruction['direction'];
  };
  /** Whether the query is addressing multiple models at once. */
  multiModel?: boolean;
}

export interface QueryItemWrite extends QueryItemBase {
  type: 'write';
  hookHash: string;
}

export type Asset = {
  type: 'css' | 'js' | 'worker';
  source: string;
};

export type PaginationInstruction = {
  leafIndex: number;
  hookHash: number;
  queryIndex: number;
  direction: 'before' | 'after';
  cursor: string;
  targetModel?: string;
};

export type GeoLocation = {
  country: string | null;
  region: string | null;
  city: string | null;
  latitude: number | null;
  longitude: number | null;
  timeZone: string | null;
};

export interface UserAgent {
  browser: string | null;
  browserVersion: string | null;
  deviceType: 'desktop' | 'mobile' | 'tablet' | null;
  os: string | null;
  osVersion: string | null;
}

export type PageFetchingOptions = {
  /**
   * This property is used by `useMutation` on the client and allows for processing
   * queries on the edge, after which the edge then makes the results of the queries
   * available to the client using the defined checksum.
   */
  queries?: QueryItemWrite[];
  /**
   * A list of files that are referenced from the queries.
   */
  files?: Map<string, Blob>;
  /**
   * The page to render instead of the requested one in the case that an error has
   * occurred with the provided queries. This is useful if a new page was requested, but
   * the old page should be re-rendered if an error has occurred.
   */
  errorFallback?: string;
  /**
   * By default, the URL in the address bar of the browser will be updated after every
   * page transition. If this is not desired, you can disable it by setting this property
   * to `false`.
   */
  updateAddressBar?: boolean;
};

export interface CustomNavigator {
  userAgent: UniversalContext['userAgent'];
  geoLocation: UniversalContext['geoLocation'];
  languages: UniversalContext['languages'];
}

<<<<<<< HEAD
export type DeploymentProvider = 'cloudflare' | 'edge-worker' | 'netlify' | 'vercel';
=======
/**
 * A list of all supported cloud providers for deployment.
 *
 * During development and when using `blade serve`, the `edge-worker` provider is used.
 *
 * Within the browser in production, the `service-worker` provider is used.
 */
export type DeploymentProvider =
  | 'vercel'
  | 'cloudflare'
  | 'service-worker'
  | 'edge-worker';
>>>>>>> 5cef48e7
<|MERGE_RESOLUTION|>--- conflicted
+++ resolved
@@ -94,9 +94,6 @@
   languages: UniversalContext['languages'];
 }
 
-<<<<<<< HEAD
-export type DeploymentProvider = 'cloudflare' | 'edge-worker' | 'netlify' | 'vercel';
-=======
 /**
  * A list of all supported cloud providers for deployment.
  *
@@ -105,8 +102,8 @@
  * Within the browser in production, the `service-worker` provider is used.
  */
 export type DeploymentProvider =
-  | 'vercel'
   | 'cloudflare'
+  | 'edge-worker'
+  | 'netlify'
   | 'service-worker'
-  | 'edge-worker';
->>>>>>> 5cef48e7
+  | 'vercel';