{
  "lockfileVersion": 1,
  "workspaces": {
    "": {
      "name": "advanced-example",
      "dependencies": {
<<<<<<< HEAD
        "blade": "ben-ron-1218-experimental-971",
=======
        "blade": "3.4.4",
>>>>>>> d6a54fc0
        "react": "0.0.0-experimental-df12d7eac-20230510",
        "react-dom": "0.0.0-experimental-df12d7eac-20230510",
      },
      "devDependencies": {
        "@types/react": "19.1.4",
        "@types/react-dom": "19.1.5",
      },
    },
  },
  "packages": {
    "@ampproject/remapping": ["@ampproject/remapping@2.3.0", "", { "dependencies": { "@jridgewell/gen-mapping": "^0.3.5", "@jridgewell/trace-mapping": "^0.3.24" } }, "sha512-30iZtAPgz+LTIYoeivqYo853f02jBYSd5uGnGpkFV0M3xOt9aN73erkgYAmZU43x4VfqcnLxW9Kpg3R5LC4YYw=="],

    "@dprint/formatter": ["@dprint/formatter@0.4.1", "", {}, "sha512-IB/GXdlMOvi0UhQQ9mcY15Fxcrc2JPadmo6tqefCNV0bptFq7YBpggzpqYXldBXDa04CbKJ+rDwO2eNRPE2+/g=="],

    "@dprint/typescript": ["@dprint/typescript@0.93.3", "", {}, "sha512-P/AAHYDyUG+5hih8knuk3s9n2wrCD1LSh0YsLlJMx6+v0Wsjf0PpcVRn+xDvHCtwPUctB5WBkZT2U8mu6Cm7RQ=="],

    "@esbuild/aix-ppc64": ["@esbuild/aix-ppc64@0.25.5", "", { "os": "aix", "cpu": "ppc64" }, "sha512-9o3TMmpmftaCMepOdA5k/yDw8SfInyzWWTjYTFCX3kPSDJMROQTb8jg+h9Cnwnmm1vOzvxN7gIfB5V2ewpjtGA=="],

    "@esbuild/android-arm": ["@esbuild/android-arm@0.25.5", "", { "os": "android", "cpu": "arm" }, "sha512-AdJKSPeEHgi7/ZhuIPtcQKr5RQdo6OO2IL87JkianiMYMPbCtot9fxPbrMiBADOWWm3T2si9stAiVsGbTQFkbA=="],

    "@esbuild/android-arm64": ["@esbuild/android-arm64@0.25.5", "", { "os": "android", "cpu": "arm64" }, "sha512-VGzGhj4lJO+TVGV1v8ntCZWJktV7SGCs3Pn1GRWI1SBFtRALoomm8k5E9Pmwg3HOAal2VDc2F9+PM/rEY6oIDg=="],

    "@esbuild/android-x64": ["@esbuild/android-x64@0.25.5", "", { "os": "android", "cpu": "x64" }, "sha512-D2GyJT1kjvO//drbRT3Hib9XPwQeWd9vZoBJn+bu/lVsOZ13cqNdDeqIF/xQ5/VmWvMduP6AmXvylO/PIc2isw=="],

    "@esbuild/darwin-arm64": ["@esbuild/darwin-arm64@0.25.5", "", { "os": "darwin", "cpu": "arm64" }, "sha512-GtaBgammVvdF7aPIgH2jxMDdivezgFu6iKpmT+48+F8Hhg5J/sfnDieg0aeG/jfSvkYQU2/pceFPDKlqZzwnfQ=="],

    "@esbuild/darwin-x64": ["@esbuild/darwin-x64@0.25.5", "", { "os": "darwin", "cpu": "x64" }, "sha512-1iT4FVL0dJ76/q1wd7XDsXrSW+oLoquptvh4CLR4kITDtqi2e/xwXwdCVH8hVHU43wgJdsq7Gxuzcs6Iq/7bxQ=="],

    "@esbuild/freebsd-arm64": ["@esbuild/freebsd-arm64@0.25.5", "", { "os": "freebsd", "cpu": "arm64" }, "sha512-nk4tGP3JThz4La38Uy/gzyXtpkPW8zSAmoUhK9xKKXdBCzKODMc2adkB2+8om9BDYugz+uGV7sLmpTYzvmz6Sw=="],

    "@esbuild/freebsd-x64": ["@esbuild/freebsd-x64@0.25.5", "", { "os": "freebsd", "cpu": "x64" }, "sha512-PrikaNjiXdR2laW6OIjlbeuCPrPaAl0IwPIaRv+SMV8CiM8i2LqVUHFC1+8eORgWyY7yhQY+2U2fA55mBzReaw=="],

    "@esbuild/linux-arm": ["@esbuild/linux-arm@0.25.5", "", { "os": "linux", "cpu": "arm" }, "sha512-cPzojwW2okgh7ZlRpcBEtsX7WBuqbLrNXqLU89GxWbNt6uIg78ET82qifUy3W6OVww6ZWobWub5oqZOVtwolfw=="],

    "@esbuild/linux-arm64": ["@esbuild/linux-arm64@0.25.5", "", { "os": "linux", "cpu": "arm64" }, "sha512-Z9kfb1v6ZlGbWj8EJk9T6czVEjjq2ntSYLY2cw6pAZl4oKtfgQuS4HOq41M/BcoLPzrUbNd+R4BXFyH//nHxVg=="],

    "@esbuild/linux-ia32": ["@esbuild/linux-ia32@0.25.5", "", { "os": "linux", "cpu": "ia32" }, "sha512-sQ7l00M8bSv36GLV95BVAdhJ2QsIbCuCjh/uYrWiMQSUuV+LpXwIqhgJDcvMTj+VsQmqAHL2yYaasENvJ7CDKA=="],

    "@esbuild/linux-loong64": ["@esbuild/linux-loong64@0.25.5", "", { "os": "linux", "cpu": "none" }, "sha512-0ur7ae16hDUC4OL5iEnDb0tZHDxYmuQyhKhsPBV8f99f6Z9KQM02g33f93rNH5A30agMS46u2HP6qTdEt6Q1kg=="],

    "@esbuild/linux-mips64el": ["@esbuild/linux-mips64el@0.25.5", "", { "os": "linux", "cpu": "none" }, "sha512-kB/66P1OsHO5zLz0i6X0RxlQ+3cu0mkxS3TKFvkb5lin6uwZ/ttOkP3Z8lfR9mJOBk14ZwZ9182SIIWFGNmqmg=="],

    "@esbuild/linux-ppc64": ["@esbuild/linux-ppc64@0.25.5", "", { "os": "linux", "cpu": "ppc64" }, "sha512-UZCmJ7r9X2fe2D6jBmkLBMQetXPXIsZjQJCjgwpVDz+YMcS6oFR27alkgGv3Oqkv07bxdvw7fyB71/olceJhkQ=="],

    "@esbuild/linux-riscv64": ["@esbuild/linux-riscv64@0.25.5", "", { "os": "linux", "cpu": "none" }, "sha512-kTxwu4mLyeOlsVIFPfQo+fQJAV9mh24xL+y+Bm6ej067sYANjyEw1dNHmvoqxJUCMnkBdKpvOn0Ahql6+4VyeA=="],

    "@esbuild/linux-s390x": ["@esbuild/linux-s390x@0.25.5", "", { "os": "linux", "cpu": "s390x" }, "sha512-K2dSKTKfmdh78uJ3NcWFiqyRrimfdinS5ErLSn3vluHNeHVnBAFWC8a4X5N+7FgVE1EjXS1QDZbpqZBjfrqMTQ=="],

    "@esbuild/linux-x64": ["@esbuild/linux-x64@0.25.5", "", { "os": "linux", "cpu": "x64" }, "sha512-uhj8N2obKTE6pSZ+aMUbqq+1nXxNjZIIjCjGLfsWvVpy7gKCOL6rsY1MhRh9zLtUtAI7vpgLMK6DxjO8Qm9lJw=="],

    "@esbuild/netbsd-arm64": ["@esbuild/netbsd-arm64@0.25.5", "", { "os": "none", "cpu": "arm64" }, "sha512-pwHtMP9viAy1oHPvgxtOv+OkduK5ugofNTVDilIzBLpoWAM16r7b/mxBvfpuQDpRQFMfuVr5aLcn4yveGvBZvw=="],

    "@esbuild/netbsd-x64": ["@esbuild/netbsd-x64@0.25.5", "", { "os": "none", "cpu": "x64" }, "sha512-WOb5fKrvVTRMfWFNCroYWWklbnXH0Q5rZppjq0vQIdlsQKuw6mdSihwSo4RV/YdQ5UCKKvBy7/0ZZYLBZKIbwQ=="],

    "@esbuild/openbsd-arm64": ["@esbuild/openbsd-arm64@0.25.5", "", { "os": "openbsd", "cpu": "arm64" }, "sha512-7A208+uQKgTxHd0G0uqZO8UjK2R0DDb4fDmERtARjSHWxqMTye4Erz4zZafx7Di9Cv+lNHYuncAkiGFySoD+Mw=="],

    "@esbuild/openbsd-x64": ["@esbuild/openbsd-x64@0.25.5", "", { "os": "openbsd", "cpu": "x64" }, "sha512-G4hE405ErTWraiZ8UiSoesH8DaCsMm0Cay4fsFWOOUcz8b8rC6uCvnagr+gnioEjWn0wC+o1/TAHt+It+MpIMg=="],

    "@esbuild/sunos-x64": ["@esbuild/sunos-x64@0.25.5", "", { "os": "sunos", "cpu": "x64" }, "sha512-l+azKShMy7FxzY0Rj4RCt5VD/q8mG/e+mDivgspo+yL8zW7qEwctQ6YqKX34DTEleFAvCIUviCFX1SDZRSyMQA=="],

    "@esbuild/win32-arm64": ["@esbuild/win32-arm64@0.25.5", "", { "os": "win32", "cpu": "arm64" }, "sha512-O2S7SNZzdcFG7eFKgvwUEZ2VG9D/sn/eIiz8XRZ1Q/DO5a3s76Xv0mdBzVM5j5R639lXQmPmSo0iRpHqUUrsxw=="],

    "@esbuild/win32-ia32": ["@esbuild/win32-ia32@0.25.5", "", { "os": "win32", "cpu": "ia32" }, "sha512-onOJ02pqs9h1iMJ1PQphR+VZv8qBMQ77Klcsqv9CNW2w6yLqoURLcgERAIurY6QE63bbLuqgP9ATqajFLK5AMQ=="],

    "@esbuild/win32-x64": ["@esbuild/win32-x64@0.25.5", "", { "os": "win32", "cpu": "x64" }, "sha512-TXv6YnJ8ZMVdX+SXWVBo/0p8LTcrUYngpWjvm91TMjjBQii7Oz11Lw5lbDV5Y0TzuhSJHwiH4hEtC1I42mMS0g=="],

    "@hono/node-server": ["@hono/node-server@1.14.4", "", { "peerDependencies": { "hono": "^4" } }, "sha512-DnxpshhYewr2q9ZN8ez/M5mmc3sucr8CT1sIgIy1bkeUXut9XWDkqHoFHRhWIQgkYnKpVRxunyhK7WzpJeJ6qQ=="],

    "@hono/node-ws": ["@hono/node-ws@1.2.0", "", { "dependencies": { "ws": "^8.17.0" }, "peerDependencies": { "@hono/node-server": "^1.11.1", "hono": "^4.6.0" } }, "sha512-OBPQ8OSHBw29mj00wT/xGYtB6HY54j0fNSdVZ7gZM3TUeq0So11GXaWtFf1xWxQNfumKIsj0wRuLKWfVsO5GgQ=="],

    "@iarna/toml": ["@iarna/toml@2.2.5", "", {}, "sha512-trnsAYxU3xnS1gPHPyU961coFyLkh4gAD/0zQ5mymY4yOZ+CYvsPqUbOFSw0aDM4y0tV7tiFxL/1XfXPNC6IPg=="],

    "@inquirer/checkbox": ["@inquirer/checkbox@4.1.8", "", { "dependencies": { "@inquirer/core": "^10.1.13", "@inquirer/figures": "^1.0.12", "@inquirer/type": "^3.0.7", "ansi-escapes": "^4.3.2", "yoctocolors-cjs": "^2.1.2" }, "peerDependencies": { "@types/node": ">=18" }, "optionalPeers": ["@types/node"] }, "sha512-d/QAsnwuHX2OPolxvYcgSj7A9DO9H6gVOy2DvBTx+P2LH2iRTo/RSGV3iwCzW024nP9hw98KIuDmdyhZQj1UQg=="],

    "@inquirer/confirm": ["@inquirer/confirm@5.1.12", "", { "dependencies": { "@inquirer/core": "^10.1.13", "@inquirer/type": "^3.0.7" }, "peerDependencies": { "@types/node": ">=18" }, "optionalPeers": ["@types/node"] }, "sha512-dpq+ielV9/bqgXRUbNH//KsY6WEw9DrGPmipkpmgC1Y46cwuBTNx7PXFWTjc3MQ+urcc0QxoVHcMI0FW4Ok0hg=="],

    "@inquirer/core": ["@inquirer/core@10.1.13", "", { "dependencies": { "@inquirer/figures": "^1.0.12", "@inquirer/type": "^3.0.7", "ansi-escapes": "^4.3.2", "cli-width": "^4.1.0", "mute-stream": "^2.0.0", "signal-exit": "^4.1.0", "wrap-ansi": "^6.2.0", "yoctocolors-cjs": "^2.1.2" }, "peerDependencies": { "@types/node": ">=18" }, "optionalPeers": ["@types/node"] }, "sha512-1viSxebkYN2nJULlzCxES6G9/stgHSepZ9LqqfdIGPHj5OHhiBUXVS0a6R0bEC2A+VL4D9w6QB66ebCr6HGllA=="],

    "@inquirer/editor": ["@inquirer/editor@4.2.13", "", { "dependencies": { "@inquirer/core": "^10.1.13", "@inquirer/type": "^3.0.7", "external-editor": "^3.1.0" }, "peerDependencies": { "@types/node": ">=18" }, "optionalPeers": ["@types/node"] }, "sha512-WbicD9SUQt/K8O5Vyk9iC2ojq5RHoCLK6itpp2fHsWe44VxxcA9z3GTWlvjSTGmMQpZr+lbVmrxdHcumJoLbMA=="],

    "@inquirer/expand": ["@inquirer/expand@4.0.15", "", { "dependencies": { "@inquirer/core": "^10.1.13", "@inquirer/type": "^3.0.7", "yoctocolors-cjs": "^2.1.2" }, "peerDependencies": { "@types/node": ">=18" }, "optionalPeers": ["@types/node"] }, "sha512-4Y+pbr/U9Qcvf+N/goHzPEXiHH8680lM3Dr3Y9h9FFw4gHS+zVpbj8LfbKWIb/jayIB4aSO4pWiBTrBYWkvi5A=="],

    "@inquirer/figures": ["@inquirer/figures@1.0.12", "", {}, "sha512-MJttijd8rMFcKJC8NYmprWr6hD3r9Gd9qUC0XwPNwoEPWSMVJwA2MlXxF+nhZZNMY+HXsWa+o7KY2emWYIn0jQ=="],

    "@inquirer/input": ["@inquirer/input@4.1.12", "", { "dependencies": { "@inquirer/core": "^10.1.13", "@inquirer/type": "^3.0.7" }, "peerDependencies": { "@types/node": ">=18" }, "optionalPeers": ["@types/node"] }, "sha512-xJ6PFZpDjC+tC1P8ImGprgcsrzQRsUh9aH3IZixm1lAZFK49UGHxM3ltFfuInN2kPYNfyoPRh+tU4ftsjPLKqQ=="],

    "@inquirer/number": ["@inquirer/number@3.0.15", "", { "dependencies": { "@inquirer/core": "^10.1.13", "@inquirer/type": "^3.0.7" }, "peerDependencies": { "@types/node": ">=18" }, "optionalPeers": ["@types/node"] }, "sha512-xWg+iYfqdhRiM55MvqiTCleHzszpoigUpN5+t1OMcRkJrUrw7va3AzXaxvS+Ak7Gny0j2mFSTv2JJj8sMtbV2g=="],

    "@inquirer/password": ["@inquirer/password@4.0.15", "", { "dependencies": { "@inquirer/core": "^10.1.13", "@inquirer/type": "^3.0.7", "ansi-escapes": "^4.3.2" }, "peerDependencies": { "@types/node": ">=18" }, "optionalPeers": ["@types/node"] }, "sha512-75CT2p43DGEnfGTaqFpbDC2p2EEMrq0S+IRrf9iJvYreMy5mAWj087+mdKyLHapUEPLjN10mNvABpGbk8Wdraw=="],

    "@inquirer/prompts": ["@inquirer/prompts@7.2.3", "", { "dependencies": { "@inquirer/checkbox": "^4.0.6", "@inquirer/confirm": "^5.1.3", "@inquirer/editor": "^4.2.3", "@inquirer/expand": "^4.0.6", "@inquirer/input": "^4.1.3", "@inquirer/number": "^3.0.6", "@inquirer/password": "^4.0.6", "@inquirer/rawlist": "^4.0.6", "@inquirer/search": "^3.0.6", "@inquirer/select": "^4.0.6" }, "peerDependencies": { "@types/node": ">=18" } }, "sha512-hzfnm3uOoDySDXfDNOm9usOuYIaQvTgKp/13l1uJoe6UNY+Zpcn2RYt0jXz3yA+yemGHvDOxVzqWl3S5sQq53Q=="],

    "@inquirer/rawlist": ["@inquirer/rawlist@4.1.3", "", { "dependencies": { "@inquirer/core": "^10.1.13", "@inquirer/type": "^3.0.7", "yoctocolors-cjs": "^2.1.2" }, "peerDependencies": { "@types/node": ">=18" }, "optionalPeers": ["@types/node"] }, "sha512-7XrV//6kwYumNDSsvJIPeAqa8+p7GJh7H5kRuxirct2cgOcSWwwNGoXDRgpNFbY/MG2vQ4ccIWCi8+IXXyFMZA=="],

    "@inquirer/search": ["@inquirer/search@3.0.15", "", { "dependencies": { "@inquirer/core": "^10.1.13", "@inquirer/figures": "^1.0.12", "@inquirer/type": "^3.0.7", "yoctocolors-cjs": "^2.1.2" }, "peerDependencies": { "@types/node": ">=18" }, "optionalPeers": ["@types/node"] }, "sha512-YBMwPxYBrADqyvP4nNItpwkBnGGglAvCLVW8u4pRmmvOsHUtCAUIMbUrLX5B3tFL1/WsLGdQ2HNzkqswMs5Uaw=="],

    "@inquirer/select": ["@inquirer/select@4.2.3", "", { "dependencies": { "@inquirer/core": "^10.1.13", "@inquirer/figures": "^1.0.12", "@inquirer/type": "^3.0.7", "ansi-escapes": "^4.3.2", "yoctocolors-cjs": "^2.1.2" }, "peerDependencies": { "@types/node": ">=18" }, "optionalPeers": ["@types/node"] }, "sha512-OAGhXU0Cvh0PhLz9xTF/kx6g6x+sP+PcyTiLvCrewI99P3BBeexD+VbuwkNDvqGkk3y2h5ZiWLeRP7BFlhkUDg=="],

    "@inquirer/type": ["@inquirer/type@3.0.7", "", { "peerDependencies": { "@types/node": ">=18" }, "optionalPeers": ["@types/node"] }, "sha512-PfunHQcjwnju84L+ycmcMKB/pTPIngjUJvfnRhKY6FKPuYXlM4aQCb/nIdTFR6BEhMjFvngzvng/vBAJMZpLSA=="],

    "@isaacs/fs-minipass": ["@isaacs/fs-minipass@4.0.1", "", { "dependencies": { "minipass": "^7.0.4" } }, "sha512-wgm9Ehl2jpeqP3zw/7mo3kRHFp5MEDhqAdwy1fTGkHAwnkGOVsgpvQhL8B5n1qlb01jV3n/bI0ZfZp5lWA1k4w=="],

    "@jridgewell/gen-mapping": ["@jridgewell/gen-mapping@0.3.8", "", { "dependencies": { "@jridgewell/set-array": "^1.2.1", "@jridgewell/sourcemap-codec": "^1.4.10", "@jridgewell/trace-mapping": "^0.3.24" } }, "sha512-imAbBGkb+ebQyxKgzv5Hu2nmROxoDOXHh80evxdoXNOrvAnVx7zimzc1Oo5h9RlfV4vPXaE2iM5pOFbvOCClWA=="],

    "@jridgewell/resolve-uri": ["@jridgewell/resolve-uri@3.1.2", "", {}, "sha512-bRISgCIjP20/tbWSPWMEi54QVPRZExkuD9lJL+UIxUKtwVJA8wW1Trb1jMs1RFXo1CBTNZ/5hpC9QvmKWdopKw=="],

    "@jridgewell/set-array": ["@jridgewell/set-array@1.2.1", "", {}, "sha512-R8gLRTZeyp03ymzP/6Lil/28tGeGEzhx1q2k703KGWRAI1VdvPIXdG70VJc2pAMw3NA6JKL5hhFu1sJX0Mnn/A=="],

    "@jridgewell/sourcemap-codec": ["@jridgewell/sourcemap-codec@1.5.0", "", {}, "sha512-gv3ZRaISU3fjPAgNsriBRqGWQL6quFx04YMPW/zD8XMLsU32mhCCbfbO6KZFLjvYpCZ8zyDEgqsgf+PwPaM7GQ=="],

    "@jridgewell/trace-mapping": ["@jridgewell/trace-mapping@0.3.25", "", { "dependencies": { "@jridgewell/resolve-uri": "^3.1.0", "@jridgewell/sourcemap-codec": "^1.4.14" } }, "sha512-vNk6aEwybGtawWmy/PzwnGDOjCkLWSD2wqvjGGAgOAwCGWySYXfYoxt00IJkTF+8Lb57DwOb3Aa0o9CApepiYQ=="],

    "@nodelib/fs.scandir": ["@nodelib/fs.scandir@2.1.5", "", { "dependencies": { "@nodelib/fs.stat": "2.0.5", "run-parallel": "^1.1.9" } }, "sha512-vq24Bq3ym5HEQm2NKCr3yXDwjc7vTsEThRDnkp2DK9p1uqLR+DHurm/NOTo0KG7HYHU7eppKZj3MyqYuMBf62g=="],

    "@nodelib/fs.stat": ["@nodelib/fs.stat@2.0.5", "", {}, "sha512-RkhPPp2zrqDAQA/2jNhnztcPAlv64XdhIp7a7454A5ovI7Bukxgt7MX7udwAu3zg1DcpPU0rz3VV1SeaqvY4+A=="],

    "@nodelib/fs.walk": ["@nodelib/fs.walk@1.2.8", "", { "dependencies": { "@nodelib/fs.scandir": "2.1.5", "fastq": "^1.6.0" } }, "sha512-oGB+UxlgWcgQkgwo8GcEGwemoTFt3FIO9ababBmaGwXIoBKZ+GTy0pP185beGg7Llih/NSHSV2XAs1lnznocSg=="],

    "@ronin/cli": ["@ronin/cli@0.3.19", "", { "dependencies": { "@dprint/formatter": "0.4.1", "@dprint/typescript": "0.93.3", "@iarna/toml": "2.2.5", "@inquirer/prompts": "7.2.3", "chalk-template": "1.1.0", "get-port": "7.1.0", "ini": "5.0.0", "json5": "2.2.3", "open": "10.1.0", "ora": "8.1.1", "resolve-from": "5.0.0" }, "peerDependencies": { "@ronin/codegen": ">=1.7.4", "@ronin/compiler": ">=0.18.8", "@ronin/engine": ">=0.1.23", "@ronin/syntax": ">=0.2.42" } }, "sha512-2M34NVDR/FRcjwhSFKMOVnI0uY0VFqrwotK7P+hQRwiOhE9juTsIPpNBSXPQwHRQBbHdoCxm1udibspDMphBXA=="],

    "@ronin/codegen": ["@ronin/codegen@1.7.4", "", { "dependencies": { "typescript": "5.7.3" } }, "sha512-snvGHHjiy66mcVm6KG3lHXIq3U/yze1SgNoSZzrKq9vHTG4thkulbnXOXRWjagnFH2HPv0xcQQNW7a8VT0XjZg=="],

    "@ronin/compiler": ["@ronin/compiler@0.18.9", "", { "peerDependencies": { "@ronin/engine": ">=0.1.23" } }, "sha512-6h1YGdpcD/hUlrS4Mm9NvG+MlWcaPZ/+eaALSvxBXxxWb4dWcwtrtAU9/X3eZusSOa3MT6fbP3i1vDLdLWo/JA=="],

    "@ronin/engine": ["@ronin/engine@0.1.23", "", { "dependencies": { "zod": "3.24.1" } }, "sha512-QDeikl4YEBFHEdful9+x5e8lLrxXvjhubJEYxnFfM7SJoFC9OxoE+Dq4g6mVzRuCI+gN+Odkdy3gd2ARr7eXFg=="],

    "@ronin/react": ["@ronin/react@0.1.4", "", { "peerDependencies": { "@ronin/compiler": ">=0.18.7", "react": ">=18.3.1", "ronin": ">=6.6.13" } }, "sha512-VG+lgUBrJ2qKxzgpq9Wk3OV8r4u1L5Zv7UiLOkFm142W8XrZLnV0FyRW8QmFcMDtLPdWjqwfUYGYGZHR5EATQA=="],

    "@ronin/syntax": ["@ronin/syntax@0.2.43", "", { "peerDependencies": { "@ronin/compiler": ">=0.18.8" } }, "sha512-1ieYLB3SqmD2JfavuKcf/0gTwgZD4X859FDJ+8R5oO3BS1EUfGpfk1kQ0sYUgp+fM4pu0+4gjbHlNDi6Z998ag=="],

    "@stefanprobst/rehype-extract-toc": ["@stefanprobst/rehype-extract-toc@3.0.0", "", { "dependencies": { "estree-util-is-identifier-name": "^3.0.0", "estree-util-value-to-estree": "^3.3.3", "hast-util-heading-rank": "^3.0.0", "hast-util-to-string": "^3.0.1", "unist-util-visit": "^5.0.0" } }, "sha512-ZnmL6g8DydunVa2/Vk54PTPC+Ib096Xwvd/mqhK/mqsTh6jaiLZFAvM3FUsOiio0oeVpUDb1jbBPePfA9m/NRg=="],

    "@tailwindcss/node": ["@tailwindcss/node@4.1.6", "", { "dependencies": { "@ampproject/remapping": "^2.3.0", "enhanced-resolve": "^5.18.1", "jiti": "^2.4.2", "lightningcss": "1.29.2", "magic-string": "^0.30.17", "source-map-js": "^1.2.1", "tailwindcss": "4.1.6" } }, "sha512-ed6zQbgmKsjsVvodAS1q1Ld2BolEuxJOSyyNc+vhkjdmfNUDCmQnlXBfQkHrlzNmslxHsQU/bFmzcEbv4xXsLg=="],

    "@tailwindcss/oxide": ["@tailwindcss/oxide@4.1.6", "", { "dependencies": { "detect-libc": "^2.0.4", "tar": "^7.4.3" }, "optionalDependencies": { "@tailwindcss/oxide-android-arm64": "4.1.6", "@tailwindcss/oxide-darwin-arm64": "4.1.6", "@tailwindcss/oxide-darwin-x64": "4.1.6", "@tailwindcss/oxide-freebsd-x64": "4.1.6", "@tailwindcss/oxide-linux-arm-gnueabihf": "4.1.6", "@tailwindcss/oxide-linux-arm64-gnu": "4.1.6", "@tailwindcss/oxide-linux-arm64-musl": "4.1.6", "@tailwindcss/oxide-linux-x64-gnu": "4.1.6", "@tailwindcss/oxide-linux-x64-musl": "4.1.6", "@tailwindcss/oxide-wasm32-wasi": "4.1.6", "@tailwindcss/oxide-win32-arm64-msvc": "4.1.6", "@tailwindcss/oxide-win32-x64-msvc": "4.1.6" } }, "sha512-0bpEBQiGx+227fW4G0fLQ8vuvyy5rsB1YIYNapTq3aRsJ9taF3f5cCaovDjN5pUGKKzcpMrZst/mhNaKAPOHOA=="],

    "@tailwindcss/oxide-android-arm64": ["@tailwindcss/oxide-android-arm64@4.1.6", "", { "os": "android", "cpu": "arm64" }, "sha512-VHwwPiwXtdIvOvqT/0/FLH/pizTVu78FOnI9jQo64kSAikFSZT7K4pjyzoDpSMaveJTGyAKvDjuhxJxKfmvjiQ=="],

    "@tailwindcss/oxide-darwin-arm64": ["@tailwindcss/oxide-darwin-arm64@4.1.6", "", { "os": "darwin", "cpu": "arm64" }, "sha512-weINOCcqv1HVBIGptNrk7c6lWgSFFiQMcCpKM4tnVi5x8OY2v1FrV76jwLukfT6pL1hyajc06tyVmZFYXoxvhQ=="],

    "@tailwindcss/oxide-darwin-x64": ["@tailwindcss/oxide-darwin-x64@4.1.6", "", { "os": "darwin", "cpu": "x64" }, "sha512-3FzekhHG0ww1zQjQ1lPoq0wPrAIVXAbUkWdWM8u5BnYFZgb9ja5ejBqyTgjpo5mfy0hFOoMnMuVDI+7CXhXZaQ=="],

    "@tailwindcss/oxide-freebsd-x64": ["@tailwindcss/oxide-freebsd-x64@4.1.6", "", { "os": "freebsd", "cpu": "x64" }, "sha512-4m5F5lpkBZhVQJq53oe5XgJ+aFYWdrgkMwViHjRsES3KEu2m1udR21B1I77RUqie0ZYNscFzY1v9aDssMBZ/1w=="],

    "@tailwindcss/oxide-linux-arm-gnueabihf": ["@tailwindcss/oxide-linux-arm-gnueabihf@4.1.6", "", { "os": "linux", "cpu": "arm" }, "sha512-qU0rHnA9P/ZoaDKouU1oGPxPWzDKtIfX7eOGi5jOWJKdxieUJdVV+CxWZOpDWlYTd4N3sFQvcnVLJWJ1cLP5TA=="],

    "@tailwindcss/oxide-linux-arm64-gnu": ["@tailwindcss/oxide-linux-arm64-gnu@4.1.6", "", { "os": "linux", "cpu": "arm64" }, "sha512-jXy3TSTrbfgyd3UxPQeXC3wm8DAgmigzar99Km9Sf6L2OFfn/k+u3VqmpgHQw5QNfCpPe43em6Q7V76Wx7ogIQ=="],

    "@tailwindcss/oxide-linux-arm64-musl": ["@tailwindcss/oxide-linux-arm64-musl@4.1.6", "", { "os": "linux", "cpu": "arm64" }, "sha512-8kjivE5xW0qAQ9HX9reVFmZj3t+VmljDLVRJpVBEoTR+3bKMnvC7iLcoSGNIUJGOZy1mLVq7x/gerVg0T+IsYw=="],

    "@tailwindcss/oxide-linux-x64-gnu": ["@tailwindcss/oxide-linux-x64-gnu@4.1.6", "", { "os": "linux", "cpu": "x64" }, "sha512-A4spQhwnWVpjWDLXnOW9PSinO2PTKJQNRmL/aIl2U/O+RARls8doDfs6R41+DAXK0ccacvRyDpR46aVQJJCoCg=="],

    "@tailwindcss/oxide-linux-x64-musl": ["@tailwindcss/oxide-linux-x64-musl@4.1.6", "", { "os": "linux", "cpu": "x64" }, "sha512-YRee+6ZqdzgiQAHVSLfl3RYmqeeaWVCk796MhXhLQu2kJu2COHBkqlqsqKYx3p8Hmk5pGCQd2jTAoMWWFeyG2A=="],

    "@tailwindcss/oxide-wasm32-wasi": ["@tailwindcss/oxide-wasm32-wasi@4.1.6", "", { "dependencies": { "@emnapi/core": "^1.4.3", "@emnapi/runtime": "^1.4.3", "@emnapi/wasi-threads": "^1.0.2", "@napi-rs/wasm-runtime": "^0.2.9", "@tybys/wasm-util": "^0.9.0", "tslib": "^2.8.0" }, "cpu": "none" }, "sha512-qAp4ooTYrBQ5pk5jgg54/U1rCJ/9FLYOkkQ/nTE+bVMseMfB6O7J8zb19YTpWuu4UdfRf5zzOrNKfl6T64MNrQ=="],

    "@tailwindcss/oxide-win32-arm64-msvc": ["@tailwindcss/oxide-win32-arm64-msvc@4.1.6", "", { "os": "win32", "cpu": "arm64" }, "sha512-nqpDWk0Xr8ELO/nfRUDjk1pc9wDJ3ObeDdNMHLaymc4PJBWj11gdPCWZFKSK2AVKjJQC7J2EfmSmf47GN7OuLg=="],

    "@tailwindcss/oxide-win32-x64-msvc": ["@tailwindcss/oxide-win32-x64-msvc@4.1.6", "", { "os": "win32", "cpu": "x64" }, "sha512-5k9xF33xkfKpo9wCvYcegQ21VwIBU1/qEbYlVukfEIyQbEA47uK8AAwS7NVjNE3vHzcmxMYwd0l6L4pPjjm1rQ=="],

    "@types/estree": ["@types/estree@1.0.8", "", {}, "sha512-dWHzHa2WqEXI/O1E9OjrocMTKJl2mSrEolh1Iomrv6U+JuNwaHXsXx9bLu5gG7BUWFIN0skIQJQ/L1rIex4X6w=="],

    "@types/hast": ["@types/hast@3.0.4", "", { "dependencies": { "@types/unist": "*" } }, "sha512-WPs+bbQw5aCj+x6laNGWLH3wviHtoCv/P3+otBhbOhJgG8qtpdAMlTCxLtsTWA7LH1Oh/bFCHsBn0TPS5m30EQ=="],

    "@types/node": ["@types/node@24.0.4", "", { "dependencies": { "undici-types": "~7.8.0" } }, "sha512-ulyqAkrhnuNq9pB76DRBTkcS6YsmDALy6Ua63V8OhrOBgbcYt6IOdzpw5P1+dyRIyMerzLkeYWBeOXPpA9GMAA=="],

    "@types/react": ["@types/react@19.1.4", "", { "dependencies": { "csstype": "^3.0.2" } }, "sha512-EB1yiiYdvySuIITtD5lhW4yPyJ31RkJkkDw794LaQYrxCSaQV/47y5o1FMC4zF9ZyjUjzJMZwbovEnT5yHTW6g=="],

    "@types/react-dom": ["@types/react-dom@19.1.5", "", { "peerDependencies": { "@types/react": "^19.0.0" } }, "sha512-CMCjrWucUBZvohgZxkjd6S9h0nZxXjzus6yDfUb+xLxYM7VvjKNH1tQrE9GWLql1XoOP4/Ds3bwFqShHUYraGg=="],

    "@types/tinycolor2": ["@types/tinycolor2@1.4.6", "", {}, "sha512-iEN8J0BoMnsWBqjVbWH/c0G0Hh7O21lpR2/+PrvAVgWdzL7eexIFm4JN/Wn10PTcmNdtS6U67r499mlWMXOxNw=="],

    "@types/unist": ["@types/unist@3.0.3", "", {}, "sha512-ko/gIFJRv177XgZsZcBwnqJN5x/Gien8qNOn0D5bQU/zAzVf9Zt3BlcUiLqhV9y4ARk0GbT3tnUiPNgnTXzc/Q=="],

    "@typescript-eslint/project-service": ["@typescript-eslint/project-service@8.35.0", "", { "dependencies": { "@typescript-eslint/tsconfig-utils": "^8.35.0", "@typescript-eslint/types": "^8.35.0", "debug": "^4.3.4" }, "peerDependencies": { "typescript": ">=4.8.4 <5.9.0" } }, "sha512-41xatqRwWZuhUMF/aZm2fcUsOFKNcG28xqRSS6ZVr9BVJtGExosLAm5A1OxTjRMagx8nJqva+P5zNIGt8RIgbQ=="],

    "@typescript-eslint/tsconfig-utils": ["@typescript-eslint/tsconfig-utils@8.35.0", "", { "peerDependencies": { "typescript": ">=4.8.4 <5.9.0" } }, "sha512-04k/7247kZzFraweuEirmvUj+W3bJLI9fX6fbo1Qm2YykuBvEhRTPl8tcxlYO8kZZW+HIXfkZNoasVb8EV4jpA=="],

    "@typescript-eslint/types": ["@typescript-eslint/types@8.35.0", "", {}, "sha512-0mYH3emanku0vHw2aRLNGqe7EXh9WHEhi7kZzscrMDf6IIRUQ5Jk4wp1QrledE/36KtdZrVfKnE32eZCf/vaVQ=="],

    "@typescript-eslint/typescript-estree": ["@typescript-eslint/typescript-estree@8.35.0", "", { "dependencies": { "@typescript-eslint/project-service": "8.35.0", "@typescript-eslint/tsconfig-utils": "8.35.0", "@typescript-eslint/types": "8.35.0", "@typescript-eslint/visitor-keys": "8.35.0", "debug": "^4.3.4", "fast-glob": "^3.3.2", "is-glob": "^4.0.3", "minimatch": "^9.0.4", "semver": "^7.6.0", "ts-api-utils": "^2.1.0" }, "peerDependencies": { "typescript": ">=4.8.4 <5.9.0" } }, "sha512-F+BhnaBemgu1Qf8oHrxyw14wq6vbL8xwWKKMwTMwYIRmFFY/1n/9T/jpbobZL8vp7QyEUcC6xGrnAO4ua8Kp7w=="],

    "@typescript-eslint/visitor-keys": ["@typescript-eslint/visitor-keys@8.35.0", "", { "dependencies": { "@typescript-eslint/types": "8.35.0", "eslint-visitor-keys": "^4.2.1" } }, "sha512-zTh2+1Y8ZpmeQaQVIc/ZZxsx8UzgKJyNg1PTvjzC7WMhPSVS8bfDX34k1SrwOf016qd5RU3az2UxUNue3IfQ5g=="],

    "ansi-escapes": ["ansi-escapes@4.3.2", "", { "dependencies": { "type-fest": "^0.21.3" } }, "sha512-gKXj5ALrKWQLsYG9jlTRmR/xKluxHV+Z9QEwNIgCfM1/uwPMCuzVVnh5mwTd+OuBZcwSIMbqssNWRm1lE51QaQ=="],

    "ansi-regex": ["ansi-regex@6.1.0", "", {}, "sha512-7HSX4QQb4CspciLpVFwyRe79O3xsIZDDLER21kERQ71oaPodF8jL725AgJMFAYbooIqolJoRLuM81SpeUkpkvA=="],

    "ansi-styles": ["ansi-styles@4.3.0", "", { "dependencies": { "color-convert": "^2.0.1" } }, "sha512-zbB9rCJAT1rbjiVDb2hqKFHNYLxgtk8NURxZ3IZwD3F6NtxbXZQCnnSi1Lkx+IDohdPlFp222wVALIheZJQSEg=="],

    "balanced-match": ["balanced-match@1.0.2", "", {}, "sha512-3oSeUO0TMV67hN1AmbXsK4yaqU7tjiHlbxRDZOpH0KW9+CeX4bRAaX0Anxt0tx2MrpRpWwQaPwIlISEJhYU5Pw=="],

<<<<<<< HEAD
    "blade": ["blade@3.4.3-ben-ron-1218-experimental-971", "", { "dependencies": { "@hono/node-ws": "1.2.0", "@ronin/compiler": "0.18.9", "@ronin/react": "0.1.4", "@ronin/syntax": "0.2.43", "@stefanprobst/rehype-extract-toc": "3.0.0", "@tailwindcss/node": "4.1.6", "@tailwindcss/oxide": "4.1.6", "@typescript-eslint/typescript-estree": "8.35.0", "dotenv": "16.5.0", "esbuild": "0.25.5", "gradient-string": "3.0.0", "ronin": "6.7.4" }, "bin": { "blade": "dist/private/shell/index.js" } }, "sha512-venIJJg9E3t1XxxVDSEE0F9sO34TFK7g141VhB4BTZ0BDBVM2JD7ZEUPKWFdAixuxcgcoqGPYcACg3CUd06T2g=="],
=======
    "blade": ["blade@3.4.4", "", { "dependencies": { "@hono/node-ws": "1.2.0", "@ronin/compiler": "0.18.9", "@ronin/react": "0.1.4", "@ronin/syntax": "0.2.43", "@stefanprobst/rehype-extract-toc": "3.0.0", "@tailwindcss/node": "4.1.6", "@tailwindcss/oxide": "4.1.6", "@typescript-eslint/typescript-estree": "8.35.0", "dotenv": "16.5.0", "esbuild": "0.25.5", "gradient-string": "3.0.0", "ronin": "6.7.4" }, "bin": { "blade": "dist/private/shell/index.js" } }, "sha512-5i1nUCvmwf+bEh7Aw3+TSLuvrZ3HI0e4aUPqowDy2LLgxiEtF5cJqBAqoL1l5y8BND9G+0X+S2usoXs37CK5FQ=="],
>>>>>>> d6a54fc0

    "brace-expansion": ["brace-expansion@2.0.2", "", { "dependencies": { "balanced-match": "^1.0.0" } }, "sha512-Jt0vHyM+jmUBqojB7E1NIYadt0vI0Qxjxd2TErW94wDz+E2LAm5vKMXXwg6ZZBTHPuUlDgQHKXvjGBdfcF1ZDQ=="],

    "braces": ["braces@3.0.3", "", { "dependencies": { "fill-range": "^7.1.1" } }, "sha512-yQbXgO/OSZVD2IsiLlro+7Hf6Q18EJrKSEsdoMzKePKXct3gvD8oLcOQdIzGupr5Fj+EDe8gO/lxc1BzfMpxvA=="],

    "bundle-name": ["bundle-name@4.1.0", "", { "dependencies": { "run-applescript": "^7.0.0" } }, "sha512-tjwM5exMg6BGRI+kNmTntNsvdZS1X8BFYS6tnJ2hdH0kVxM6/eVZ2xy+FqStSWvYmtfFMDLIxurorHwDKfDz5Q=="],

    "chalk": ["chalk@5.4.1", "", {}, "sha512-zgVZuo2WcZgfUEmsn6eO3kINexW8RAE4maiQ8QNs8CtpPCSyMiYsULR3HQYkm3w8FIA3SberyMJMSldGsW+U3w=="],

    "chalk-template": ["chalk-template@1.1.0", "", { "dependencies": { "chalk": "^5.2.0" } }, "sha512-T2VJbcDuZQ0Tb2EWwSotMPJjgpy1/tGee1BTpUNsGZ/qgNjV2t7Mvu+d4600U564nbLesN1x2dPL+xii174Ekg=="],

    "chardet": ["chardet@0.7.0", "", {}, "sha512-mT8iDcrh03qDGRRmoA2hmBJnxpllMR+0/0qlzjqZES6NdiWDcZkCNAk4rPFZ9Q85r27unkiNNg8ZOiwZXBHwcA=="],

    "chownr": ["chownr@3.0.0", "", {}, "sha512-+IxzY9BZOQd/XuYPRmrvEVjF/nqj5kgT4kEq7VofrDoM1MxoRjEWkrCC3EtLi59TVawxTAn+orJwFQcrqEN1+g=="],

    "cli-cursor": ["cli-cursor@5.0.0", "", { "dependencies": { "restore-cursor": "^5.0.0" } }, "sha512-aCj4O5wKyszjMmDT4tZj93kxyydN/K5zPWSCe6/0AV/AA1pqe5ZBIw0a2ZfPQV7lL5/yb5HsUreJ6UFAF1tEQw=="],

    "cli-spinners": ["cli-spinners@2.9.2", "", {}, "sha512-ywqV+5MmyL4E7ybXgKys4DugZbX0FC6LnwrhjuykIjnK9k8OQacQ7axGKnjDXWNhns0xot3bZI5h55H8yo9cJg=="],

    "cli-width": ["cli-width@4.1.0", "", {}, "sha512-ouuZd4/dm2Sw5Gmqy6bGyNNNe1qt9RpmxveLSO7KcgsTnU7RXfsw+/bukWGo1abgBiMAic068rclZsO4IWmmxQ=="],

    "color-convert": ["color-convert@2.0.1", "", { "dependencies": { "color-name": "~1.1.4" } }, "sha512-RRECPsj7iu/xb5oKYcsFHSppFNnsj/52OVTRKb4zP5onXwVF3zVmmToNcOfGC+CRDpfK/U584fMg38ZHCaElKQ=="],

    "color-name": ["color-name@1.1.4", "", {}, "sha512-dOy+3AuW3a2wNbZHIuMZpTcgjGuLU/uBL/ubcZF9OXbDo8ff4O8yVp5Bf0efS8uEoYo5q4Fx7dY9OgQGXgAsQA=="],

    "csstype": ["csstype@3.1.3", "", {}, "sha512-M1uQkMl8rQK/szD0LNhtqxIPLpimGm8sOBwU7lLnCpSbTyY3yeU1Vc7l4KT5zT4s/yOxHH5O7tIuuLOCnLADRw=="],

    "debug": ["debug@4.4.1", "", { "dependencies": { "ms": "^2.1.3" } }, "sha512-KcKCqiftBJcZr++7ykoDIEwSa3XWowTfNPo92BYxjXiyYEVrUQh2aLyhxBCwww+heortUFxEJYcRzosstTEBYQ=="],

    "default-browser": ["default-browser@5.2.1", "", { "dependencies": { "bundle-name": "^4.1.0", "default-browser-id": "^5.0.0" } }, "sha512-WY/3TUME0x3KPYdRRxEJJvXRHV4PyPoUsxtZa78lwItwRQRHhd2U9xOscaT/YTf8uCXIAjeJOFBVEh/7FtD8Xg=="],

    "default-browser-id": ["default-browser-id@5.0.0", "", {}, "sha512-A6p/pu/6fyBcA1TRz/GqWYPViplrftcW2gZC9q79ngNCKAeR/X3gcEdXQHl4KNXV+3wgIJ1CPkJQ3IHM6lcsyA=="],

    "define-lazy-prop": ["define-lazy-prop@3.0.0", "", {}, "sha512-N+MeXYoqr3pOgn8xfyRPREN7gHakLYjhsHhWGT3fWAiL4IkAt0iDw14QiiEm2bE30c5XX5q0FtAA3CK5f9/BUg=="],

    "detect-libc": ["detect-libc@2.0.4", "", {}, "sha512-3UDv+G9CsCKO1WKMGw9fwq/SWJYbI0c5Y7LU1AXYoDdbhE2AHQ6N6Nb34sG8Fj7T5APy8qXDCKuuIHd1BR0tVA=="],

    "dotenv": ["dotenv@16.5.0", "", {}, "sha512-m/C+AwOAr9/W1UOIZUo232ejMNnJAJtYQjUbHoNTBNTJSvqzzDh7vnrei3o3r3m9blf6ZoDkvcw0VmozNRFJxg=="],

    "emoji-regex": ["emoji-regex@10.4.0", "", {}, "sha512-EC+0oUMY1Rqm4O6LLrgjtYDvcVYTy7chDnM4Q7030tP4Kwj3u/pR6gP9ygnp2CJMK5Gq+9Q2oqmrFJAz01DXjw=="],

    "enhanced-resolve": ["enhanced-resolve@5.18.2", "", { "dependencies": { "graceful-fs": "^4.2.4", "tapable": "^2.2.0" } }, "sha512-6Jw4sE1maoRJo3q8MsSIn2onJFbLTOjY9hlx4DZXmOKvLRd1Ok2kXmAGXaafL2+ijsJZ1ClYbl/pmqr9+k4iUQ=="],

    "esbuild": ["esbuild@0.25.5", "", { "optionalDependencies": { "@esbuild/aix-ppc64": "0.25.5", "@esbuild/android-arm": "0.25.5", "@esbuild/android-arm64": "0.25.5", "@esbuild/android-x64": "0.25.5", "@esbuild/darwin-arm64": "0.25.5", "@esbuild/darwin-x64": "0.25.5", "@esbuild/freebsd-arm64": "0.25.5", "@esbuild/freebsd-x64": "0.25.5", "@esbuild/linux-arm": "0.25.5", "@esbuild/linux-arm64": "0.25.5", "@esbuild/linux-ia32": "0.25.5", "@esbuild/linux-loong64": "0.25.5", "@esbuild/linux-mips64el": "0.25.5", "@esbuild/linux-ppc64": "0.25.5", "@esbuild/linux-riscv64": "0.25.5", "@esbuild/linux-s390x": "0.25.5", "@esbuild/linux-x64": "0.25.5", "@esbuild/netbsd-arm64": "0.25.5", "@esbuild/netbsd-x64": "0.25.5", "@esbuild/openbsd-arm64": "0.25.5", "@esbuild/openbsd-x64": "0.25.5", "@esbuild/sunos-x64": "0.25.5", "@esbuild/win32-arm64": "0.25.5", "@esbuild/win32-ia32": "0.25.5", "@esbuild/win32-x64": "0.25.5" }, "bin": { "esbuild": "bin/esbuild" } }, "sha512-P8OtKZRv/5J5hhz0cUAdu/cLuPIKXpQl1R9pZtvmHWQvrAUVd0UNIPT4IB4W3rNOqVO0rlqHmCIbSwxh/c9yUQ=="],

    "eslint-visitor-keys": ["eslint-visitor-keys@4.2.1", "", {}, "sha512-Uhdk5sfqcee/9H/rCOJikYz67o0a2Tw2hGRPOG2Y1R2dg7brRe1uG0yaNQDHu+TO/uQPF/5eCapvYSmHUjt7JQ=="],

    "estree-util-is-identifier-name": ["estree-util-is-identifier-name@3.0.0", "", {}, "sha512-hFtqIDZTIUZ9BXLb8y4pYGyk6+wekIivNVTcmvk8NoOh+VeRn5y6cEHzbURrWbfp1fIqdVipilzj+lfaadNZmg=="],

    "estree-util-value-to-estree": ["estree-util-value-to-estree@3.4.0", "", { "dependencies": { "@types/estree": "^1.0.0" } }, "sha512-Zlp+gxis+gCfK12d3Srl2PdX2ybsEA8ZYy6vQGVQTNNYLEGRQQ56XB64bjemN8kxIKXP1nC9ip4Z+ILy9LGzvQ=="],

    "external-editor": ["external-editor@3.1.0", "", { "dependencies": { "chardet": "^0.7.0", "iconv-lite": "^0.4.24", "tmp": "^0.0.33" } }, "sha512-hMQ4CX1p1izmuLYyZqLMO/qGNw10wSv9QDCPfzXfyFrOaCSSoRfqE1Kf1s5an66J5JZC62NewG+mK49jOCtQew=="],

    "fast-glob": ["fast-glob@3.3.3", "", { "dependencies": { "@nodelib/fs.stat": "^2.0.2", "@nodelib/fs.walk": "^1.2.3", "glob-parent": "^5.1.2", "merge2": "^1.3.0", "micromatch": "^4.0.8" } }, "sha512-7MptL8U0cqcFdzIzwOTHoilX9x5BrNqye7Z/LuC7kCMRio1EMSyqRK3BEAUD7sXRq4iT4AzTVuZdhgQ2TCvYLg=="],

    "fastq": ["fastq@1.19.1", "", { "dependencies": { "reusify": "^1.0.4" } }, "sha512-GwLTyxkCXjXbxqIhTsMI2Nui8huMPtnxg7krajPJAjnEG/iiOS7i+zCtWGZR9G0NBKbXKh6X9m9UIsYX/N6vvQ=="],

    "fill-range": ["fill-range@7.1.1", "", { "dependencies": { "to-regex-range": "^5.0.1" } }, "sha512-YsGpe3WHLK8ZYi4tWDg2Jy3ebRz2rXowDxnld4bkQB00cc/1Zw9AWnC0i9ztDJitivtQvaI9KaLyKrc+hBW0yg=="],

    "get-east-asian-width": ["get-east-asian-width@1.3.0", "", {}, "sha512-vpeMIQKxczTD/0s2CdEWHcb0eeJe6TFjxb+J5xgX7hScxqrGuyjmv4c1D4A/gelKfyox0gJJwIHF+fLjeaM8kQ=="],

    "get-port": ["get-port@7.1.0", "", {}, "sha512-QB9NKEeDg3xxVwCCwJQ9+xycaz6pBB6iQ76wiWMl1927n0Kir6alPiP+yuiICLLU4jpMe08dXfpebuQppFA2zw=="],

    "glob-parent": ["glob-parent@5.1.2", "", { "dependencies": { "is-glob": "^4.0.1" } }, "sha512-AOIgSQCepiJYwP3ARnGx+5VnTu2HBYdzbGP45eLw1vr3zB3vZLeyed1sC9hnbcOc9/SrMyM5RPQrkGz4aS9Zow=="],

    "graceful-fs": ["graceful-fs@4.2.11", "", {}, "sha512-RbJ5/jmFcNNCcDV5o9eTnBLJ/HszWV0P73bc+Ff4nS/rJj+YaS6IGyiOL0VoBYX+l1Wrl3k63h/KrH+nhJ0XvQ=="],

    "gradient-string": ["gradient-string@3.0.0", "", { "dependencies": { "chalk": "^5.3.0", "tinygradient": "^1.1.5" } }, "sha512-frdKI4Qi8Ihp4C6wZNB565de/THpIaw3DjP5ku87M+N9rNSGmPTjfkq61SdRXB7eCaL8O1hkKDvf6CDMtOzIAg=="],

    "hast-util-heading-rank": ["hast-util-heading-rank@3.0.0", "", { "dependencies": { "@types/hast": "^3.0.0" } }, "sha512-EJKb8oMUXVHcWZTDepnr+WNbfnXKFNf9duMesmr4S8SXTJBJ9M4Yok08pu9vxdJwdlGRhVumk9mEhkEvKGifwA=="],

    "hast-util-to-string": ["hast-util-to-string@3.0.1", "", { "dependencies": { "@types/hast": "^3.0.0" } }, "sha512-XelQVTDWvqcl3axRfI0xSeoVKzyIFPwsAGSLIsKdJKQMXDYJS4WYrBNF/8J7RdhIcFI2BOHgAifggsvsxp/3+A=="],

    "hono": ["hono@4.8.3", "", {}, "sha512-jYZ6ZtfWjzBdh8H/0CIFfCBHaFL75k+KMzaM177hrWWm2TWL39YMYaJgB74uK/niRc866NMlH9B8uCvIo284WQ=="],

    "iconv-lite": ["iconv-lite@0.4.24", "", { "dependencies": { "safer-buffer": ">= 2.1.2 < 3" } }, "sha512-v3MXnZAcvnywkTUEZomIActle7RXXeedOR31wwl7VlyoXO4Qi9arvSenNQWne1TcRwhCL1HwLI21bEqdpj8/rA=="],

    "ini": ["ini@5.0.0", "", {}, "sha512-+N0ngpO3e7cRUWOJAS7qw0IZIVc6XPrW4MlFBdD066F2L4k1L6ker3hLqSq7iXxU5tgS4WGkIUElWn5vogAEnw=="],

    "is-docker": ["is-docker@3.0.0", "", { "bin": { "is-docker": "cli.js" } }, "sha512-eljcgEDlEns/7AXFosB5K/2nCM4P7FQPkGc/DWLy5rmFEWvZayGrik1d9/QIY5nJ4f9YsVvBkA6kJpHn9rISdQ=="],

    "is-extglob": ["is-extglob@2.1.1", "", {}, "sha512-SbKbANkN603Vi4jEZv49LeVJMn4yGwsbzZworEoyEiutsN3nJYdbO36zfhGJ6QEDpOZIFkDtnq5JRxmvl3jsoQ=="],

    "is-fullwidth-code-point": ["is-fullwidth-code-point@3.0.0", "", {}, "sha512-zymm5+u+sCsSWyD9qNaejV3DFvhCKclKdizYaJUuHA83RLjb7nSuGnddCHGv0hk+KY7BMAlsWeK4Ueg6EV6XQg=="],

    "is-glob": ["is-glob@4.0.3", "", { "dependencies": { "is-extglob": "^2.1.1" } }, "sha512-xelSayHH36ZgE7ZWhli7pW34hNbNl8Ojv5KVmkJD4hBdD3th8Tfk9vYasLM+mXWOZhFkgZfxhLSnrwRr4elSSg=="],

    "is-inside-container": ["is-inside-container@1.0.0", "", { "dependencies": { "is-docker": "^3.0.0" }, "bin": { "is-inside-container": "cli.js" } }, "sha512-KIYLCCJghfHZxqjYBE7rEy0OBuTd5xCHS7tHVgvCLkx7StIoaxwNW3hCALgEUjFfeRk+MG/Qxmp/vtETEF3tRA=="],

    "is-interactive": ["is-interactive@2.0.0", "", {}, "sha512-qP1vozQRI+BMOPcjFzrjXuQvdak2pHNUMZoeG2eRbiSqyvbEf/wQtEOTOX1guk6E3t36RkaqiSt8A/6YElNxLQ=="],

    "is-number": ["is-number@7.0.0", "", {}, "sha512-41Cifkg6e8TylSpdtTpeLVMqvSBEVzTttHvERD741+pnZ8ANv0004MRL43QKPDlK9cGvNp6NZWZUBlbGXYxxng=="],

    "is-unicode-supported": ["is-unicode-supported@2.1.0", "", {}, "sha512-mE00Gnza5EEB3Ds0HfMyllZzbBrmLOX3vfWoj9A9PEnTfratQ/BcaJOuMhnkhjXvb2+FkY3VuHqtAGpTPmglFQ=="],

    "is-wsl": ["is-wsl@3.1.0", "", { "dependencies": { "is-inside-container": "^1.0.0" } }, "sha512-UcVfVfaK4Sc4m7X3dUSoHoozQGBEFeDC+zVo06t98xe8CzHSZZBekNXH+tu0NalHolcJ/QAGqS46Hef7QXBIMw=="],

    "jiti": ["jiti@2.4.2", "", { "bin": { "jiti": "lib/jiti-cli.mjs" } }, "sha512-rg9zJN+G4n2nfJl5MW3BMygZX56zKPNVEYYqq7adpmMh4Jn2QNEwhvQlFy6jPVdcod7txZtKHWnyZiA3a0zP7A=="],

    "js-tokens": ["js-tokens@4.0.0", "", {}, "sha512-RdJUflcE3cUzKiMqQgsCu06FPu9UdIJO0beYbPhHN4k6apgJtifcoCtT9bcxOpYBtpD2kCM6Sbzg4CausW/PKQ=="],

    "json5": ["json5@2.2.3", "", { "bin": { "json5": "lib/cli.js" } }, "sha512-XmOWe7eyHYH14cLdVPoyg+GOH3rYX++KpzrylJwSW98t3Nk+U8XOl8FWKOgwtzdb8lXGf6zYwDUzeHMWfxasyg=="],

    "lightningcss": ["lightningcss@1.29.2", "", { "dependencies": { "detect-libc": "^2.0.3" }, "optionalDependencies": { "lightningcss-darwin-arm64": "1.29.2", "lightningcss-darwin-x64": "1.29.2", "lightningcss-freebsd-x64": "1.29.2", "lightningcss-linux-arm-gnueabihf": "1.29.2", "lightningcss-linux-arm64-gnu": "1.29.2", "lightningcss-linux-arm64-musl": "1.29.2", "lightningcss-linux-x64-gnu": "1.29.2", "lightningcss-linux-x64-musl": "1.29.2", "lightningcss-win32-arm64-msvc": "1.29.2", "lightningcss-win32-x64-msvc": "1.29.2" } }, "sha512-6b6gd/RUXKaw5keVdSEtqFVdzWnU5jMxTUjA2bVcMNPLwSQ08Sv/UodBVtETLCn7k4S1Ibxwh7k68IwLZPgKaA=="],

    "lightningcss-darwin-arm64": ["lightningcss-darwin-arm64@1.29.2", "", { "os": "darwin", "cpu": "arm64" }, "sha512-cK/eMabSViKn/PG8U/a7aCorpeKLMlK0bQeNHmdb7qUnBkNPnL+oV5DjJUo0kqWsJUapZsM4jCfYItbqBDvlcA=="],

    "lightningcss-darwin-x64": ["lightningcss-darwin-x64@1.29.2", "", { "os": "darwin", "cpu": "x64" }, "sha512-j5qYxamyQw4kDXX5hnnCKMf3mLlHvG44f24Qyi2965/Ycz829MYqjrVg2H8BidybHBp9kom4D7DR5VqCKDXS0w=="],

    "lightningcss-freebsd-x64": ["lightningcss-freebsd-x64@1.29.2", "", { "os": "freebsd", "cpu": "x64" }, "sha512-wDk7M2tM78Ii8ek9YjnY8MjV5f5JN2qNVO+/0BAGZRvXKtQrBC4/cn4ssQIpKIPP44YXw6gFdpUF+Ps+RGsCwg=="],

    "lightningcss-linux-arm-gnueabihf": ["lightningcss-linux-arm-gnueabihf@1.29.2", "", { "os": "linux", "cpu": "arm" }, "sha512-IRUrOrAF2Z+KExdExe3Rz7NSTuuJ2HvCGlMKoquK5pjvo2JY4Rybr+NrKnq0U0hZnx5AnGsuFHjGnNT14w26sg=="],

    "lightningcss-linux-arm64-gnu": ["lightningcss-linux-arm64-gnu@1.29.2", "", { "os": "linux", "cpu": "arm64" }, "sha512-KKCpOlmhdjvUTX/mBuaKemp0oeDIBBLFiU5Fnqxh1/DZ4JPZi4evEH7TKoSBFOSOV3J7iEmmBaw/8dpiUvRKlQ=="],

    "lightningcss-linux-arm64-musl": ["lightningcss-linux-arm64-musl@1.29.2", "", { "os": "linux", "cpu": "arm64" }, "sha512-Q64eM1bPlOOUgxFmoPUefqzY1yV3ctFPE6d/Vt7WzLW4rKTv7MyYNky+FWxRpLkNASTnKQUaiMJ87zNODIrrKQ=="],

    "lightningcss-linux-x64-gnu": ["lightningcss-linux-x64-gnu@1.29.2", "", { "os": "linux", "cpu": "x64" }, "sha512-0v6idDCPG6epLXtBH/RPkHvYx74CVziHo6TMYga8O2EiQApnUPZsbR9nFNrg2cgBzk1AYqEd95TlrsL7nYABQg=="],

    "lightningcss-linux-x64-musl": ["lightningcss-linux-x64-musl@1.29.2", "", { "os": "linux", "cpu": "x64" }, "sha512-rMpz2yawkgGT8RULc5S4WiZopVMOFWjiItBT7aSfDX4NQav6M44rhn5hjtkKzB+wMTRlLLqxkeYEtQ3dd9696w=="],

    "lightningcss-win32-arm64-msvc": ["lightningcss-win32-arm64-msvc@1.29.2", "", { "os": "win32", "cpu": "arm64" }, "sha512-nL7zRW6evGQqYVu/bKGK+zShyz8OVzsCotFgc7judbt6wnB2KbiKKJwBE4SGoDBQ1O94RjW4asrCjQL4i8Fhbw=="],

    "lightningcss-win32-x64-msvc": ["lightningcss-win32-x64-msvc@1.29.2", "", { "os": "win32", "cpu": "x64" }, "sha512-EdIUW3B2vLuHmv7urfzMI/h2fmlnOQBk1xlsDxkN1tCWKjNFjfLhGxYk8C8mzpSfr+A6jFFIi8fU6LbQGsRWjA=="],

    "log-symbols": ["log-symbols@6.0.0", "", { "dependencies": { "chalk": "^5.3.0", "is-unicode-supported": "^1.3.0" } }, "sha512-i24m8rpwhmPIS4zscNzK6MSEhk0DUWa/8iYQWxhffV8jkI4Phvs3F+quL5xvS0gdQR0FyTCMMH33Y78dDTzzIw=="],

    "loose-envify": ["loose-envify@1.4.0", "", { "dependencies": { "js-tokens": "^3.0.0 || ^4.0.0" }, "bin": { "loose-envify": "cli.js" } }, "sha512-lyuxPGr/Wfhrlem2CL/UcnUc1zcqKAImBDzukY7Y5F/yQiNdko6+fRLevlw1HgMySw7f611UIY408EtxRSoK3Q=="],

    "magic-string": ["magic-string@0.30.17", "", { "dependencies": { "@jridgewell/sourcemap-codec": "^1.5.0" } }, "sha512-sNPKHvyjVf7gyjwS4xGTaW/mCnF8wnjtifKBEhxfZ7E/S8tQ0rssrwGNn6q8JH/ohItJfSQp9mBtQYuTlH5QnA=="],

    "merge2": ["merge2@1.4.1", "", {}, "sha512-8q7VEgMJW4J8tcfVPy8g09NcQwZdbwFEqhe/WZkoIzjn/3TGDwtOCYtXGxA3O8tPzpczCCDgv+P2P5y00ZJOOg=="],

    "micromatch": ["micromatch@4.0.8", "", { "dependencies": { "braces": "^3.0.3", "picomatch": "^2.3.1" } }, "sha512-PXwfBhYu0hBCPw8Dn0E+WDYb7af3dSLVWKi3HGv84IdF4TyFoC0ysxFd0Goxw7nSv4T/PzEJQxsYsEiFCKo2BA=="],

    "mimic-function": ["mimic-function@5.0.1", "", {}, "sha512-VP79XUPxV2CigYP3jWwAUFSku2aKqBH7uTAapFWCBqutsbmDo96KY5o8uh6U+/YSIn5OxJnXp73beVkpqMIGhA=="],

    "minimatch": ["minimatch@9.0.5", "", { "dependencies": { "brace-expansion": "^2.0.1" } }, "sha512-G6T0ZX48xgozx7587koeX9Ys2NYy6Gmv//P89sEte9V9whIapMNF4idKxnW2QtCcLiTWlb/wfCabAtAFWhhBow=="],

    "minipass": ["minipass@7.1.2", "", {}, "sha512-qOOzS1cBTWYF4BH8fVePDBOO9iptMnGUEZwNc/cMWnTV2nVLZ7VoNWEPHkYczZA0pdoA7dl6e7FL659nX9S2aw=="],

    "minizlib": ["minizlib@3.0.2", "", { "dependencies": { "minipass": "^7.1.2" } }, "sha512-oG62iEk+CYt5Xj2YqI5Xi9xWUeZhDI8jjQmC5oThVH5JGCTgIjr7ciJDzC7MBzYd//WvR1OTmP5Q38Q8ShQtVA=="],

    "mkdirp": ["mkdirp@3.0.1", "", { "bin": { "mkdirp": "dist/cjs/src/bin.js" } }, "sha512-+NsyUUAZDmo6YVHzL/stxSu3t9YS1iljliy3BSDrXJ/dkn1KYdmtZODGGjLcc9XLgVVpH4KshHB8XmZgMhaBXg=="],

    "ms": ["ms@2.1.3", "", {}, "sha512-6FlzubTLZG3J2a/NVCAleEhjzq5oxgHyaCU9yYXvcLsvoVaHJq/s5xXI6/XXP6tz7R9xAOtHnSO/tXtF3WRTlA=="],

    "mute-stream": ["mute-stream@2.0.0", "", {}, "sha512-WWdIxpyjEn+FhQJQQv9aQAYlHoNVdzIzUySNV1gHUPDSdZJ3yZn7pAAbQcV7B56Mvu881q9FZV+0Vx2xC44VWA=="],

    "onetime": ["onetime@7.0.0", "", { "dependencies": { "mimic-function": "^5.0.0" } }, "sha512-VXJjc87FScF88uafS3JllDgvAm+c/Slfz06lorj2uAY34rlUu0Nt+v8wreiImcrgAjjIHp1rXpTDlLOGw29WwQ=="],

    "open": ["open@10.1.0", "", { "dependencies": { "default-browser": "^5.2.1", "define-lazy-prop": "^3.0.0", "is-inside-container": "^1.0.0", "is-wsl": "^3.1.0" } }, "sha512-mnkeQ1qP5Ue2wd+aivTD3NHd/lZ96Lu0jgf0pwktLPtx6cTZiH7tyeGRRHs0zX0rbrahXPnXlUnbeXyaBBuIaw=="],

    "ora": ["ora@8.1.1", "", { "dependencies": { "chalk": "^5.3.0", "cli-cursor": "^5.0.0", "cli-spinners": "^2.9.2", "is-interactive": "^2.0.0", "is-unicode-supported": "^2.0.0", "log-symbols": "^6.0.0", "stdin-discarder": "^0.2.2", "string-width": "^7.2.0", "strip-ansi": "^7.1.0" } }, "sha512-YWielGi1XzG1UTvOaCFaNgEnuhZVMSHYkW/FQ7UX8O26PtlpdM84c0f7wLPlkvx2RfiQmnzd61d/MGxmpQeJPw=="],

    "os-tmpdir": ["os-tmpdir@1.0.2", "", {}, "sha512-D2FR03Vir7FIu45XBY20mTb+/ZSWB00sjU9jdQXt83gDrI4Ztz5Fs7/yy74g2N5SVQY4xY1qDr4rNddwYRVX0g=="],

    "picomatch": ["picomatch@2.3.1", "", {}, "sha512-JU3teHTNjmE2VCGFzuY8EXzCDVwEqB2a8fsIvwaStHhAWJEeVd1o1QD80CU6+ZdEXXSLbSsuLwJjkCBWqRQUVA=="],

    "queue-microtask": ["queue-microtask@1.2.3", "", {}, "sha512-NuaNSa6flKT5JaSYQzJok04JzTL1CA6aGhv5rfLW3PgqA+M2ChpZQnAC8h8i4ZFkBS8X5RqkDBHA7r4hej3K9A=="],

    "react": ["react@0.0.0-experimental-df12d7eac-20230510", "", { "dependencies": { "loose-envify": "^1.1.0" } }, "sha512-XYJ9b0YY0Yo0FXe2BM23vgKIv3RCSFqyg5jaoZN4ipBx/I3RNuEW0ZVY8q8HTJlRFAvk+2bL9tIY92o5a4pzaA=="],

    "react-dom": ["react-dom@0.0.0-experimental-df12d7eac-20230510", "", { "dependencies": { "loose-envify": "^1.1.0", "scheduler": "0.0.0-experimental-df12d7eac-20230510" }, "peerDependencies": { "react": "0.0.0-experimental-df12d7eac-20230510" } }, "sha512-qRWjsUKhNS43+rAWBHlMIRdgetlM54fPctW524m7ZnYRv+cahA7rlIQaQ9eIHCc1VwrWO8l3eom9wzl0ZVUdIw=="],

    "resolve-from": ["resolve-from@5.0.0", "", {}, "sha512-qYg9KP24dD5qka9J47d0aVky0N+b4fTU89LN9iDnjB5waksiC49rvMB0PrUJQGoTmH50XPiqOvAjDfaijGxYZw=="],

    "restore-cursor": ["restore-cursor@5.1.0", "", { "dependencies": { "onetime": "^7.0.0", "signal-exit": "^4.1.0" } }, "sha512-oMA2dcrw6u0YfxJQXm342bFKX/E4sG9rbTzO9ptUcR/e8A33cHuvStiYOwH7fszkZlZ1z/ta9AAoPk2F4qIOHA=="],

    "reusify": ["reusify@1.1.0", "", {}, "sha512-g6QUff04oZpHs0eG5p83rFLhHeV00ug/Yf9nZM6fLeUrPguBTkTQOdpAWWspMh55TZfVQDPaN3NQJfbVRAxdIw=="],

    "ronin": ["ronin@6.7.4", "", { "dependencies": { "@ronin/cli": "0.3.19", "@ronin/compiler": "0.18.10", "@ronin/engine": "0.1.23", "@ronin/syntax": "0.2.43" }, "bin": { "ronin": "dist/bin/index.js" } }, "sha512-bYNbdEhP5BnDuxjISy9bGvwFhsgCGIUB33nILS3xHD7hQ6A70KojE+GUmLDSP3Qnm00SEjTXTRRCUWQGYyWInQ=="],

    "run-applescript": ["run-applescript@7.0.0", "", {}, "sha512-9by4Ij99JUr/MCFBUkDKLWK3G9HVXmabKz9U5MlIAIuvuzkiOicRYs8XJLxX+xahD+mLiiCYDqF9dKAgtzKP1A=="],

    "run-parallel": ["run-parallel@1.2.0", "", { "dependencies": { "queue-microtask": "^1.2.2" } }, "sha512-5l4VyZR86LZ/lDxZTR6jqL8AFE2S0IFLMP26AbjsLVADxHdhB/c0GUsH+y39UfCi3dzz8OlQuPmnaJOMoDHQBA=="],

    "safer-buffer": ["safer-buffer@2.1.2", "", {}, "sha512-YZo3K82SD7Riyi0E1EQPojLz7kpepnSQI9IyPbHHg1XXXevb5dJI7tpyN2ADxGcQbHG7vcyRHk0cbwqcQriUtg=="],

    "scheduler": ["scheduler@0.0.0-experimental-df12d7eac-20230510", "", { "dependencies": { "loose-envify": "^1.1.0" } }, "sha512-17ApDrY8cY33ugwPjAPt20o4RNA+iicbXq2F/oy8GzQTcqg12skn2wCAAIPUPnn86Z7URIseO3sRoGszR2uXPw=="],

    "semver": ["semver@7.7.2", "", { "bin": { "semver": "bin/semver.js" } }, "sha512-RF0Fw+rO5AMf9MAyaRXI4AV0Ulj5lMHqVxxdSgiVbixSCXoEmmX/jk0CuJw4+3SqroYO9VoUh+HcuJivvtJemA=="],

    "signal-exit": ["signal-exit@4.1.0", "", {}, "sha512-bzyZ1e88w9O1iNJbKnOlvYTrWPDl46O1bG0D3XInv+9tkPrxrN8jUUTiFlDkkmKWgn1M6CfIA13SuGqOa9Korw=="],

    "source-map-js": ["source-map-js@1.2.1", "", {}, "sha512-UXWMKhLOwVKb728IUtQPXxfYU+usdybtUrK/8uGE8CQMvrhOpwvzDBwj0QhSL7MQc7vIsISBG8VQ8+IDQxpfQA=="],

    "stdin-discarder": ["stdin-discarder@0.2.2", "", {}, "sha512-UhDfHmA92YAlNnCfhmq0VeNL5bDbiZGg7sZ2IvPsXubGkiNa9EC+tUTsjBRsYUAz87btI6/1wf4XoVvQ3uRnmQ=="],

    "string-width": ["string-width@7.2.0", "", { "dependencies": { "emoji-regex": "^10.3.0", "get-east-asian-width": "^1.0.0", "strip-ansi": "^7.1.0" } }, "sha512-tsaTIkKW9b4N+AEj+SVA+WhJzV7/zMhcSu78mLKWSk7cXMOSHsBKFWUs0fWwq8QyK3MgJBQRX6Gbi4kYbdvGkQ=="],

    "strip-ansi": ["strip-ansi@7.1.0", "", { "dependencies": { "ansi-regex": "^6.0.1" } }, "sha512-iq6eVVI64nQQTRYq2KtEg2d2uU7LElhTJwsH4YzIHZshxlgZms/wIc4VoDQTlG/IvVIrBKG06CrZnp0qv7hkcQ=="],

    "tailwindcss": ["tailwindcss@4.1.6", "", {}, "sha512-j0cGLTreM6u4OWzBeLBpycK0WIh8w7kSwcUsQZoGLHZ7xDTdM69lN64AgoIEEwFi0tnhs4wSykUa5YWxAzgFYg=="],

    "tapable": ["tapable@2.2.2", "", {}, "sha512-Re10+NauLTMCudc7T5WLFLAwDhQ0JWdrMK+9B2M8zR5hRExKmsRDCBA7/aV/pNJFltmBFO5BAMlQFi/vq3nKOg=="],

    "tar": ["tar@7.4.3", "", { "dependencies": { "@isaacs/fs-minipass": "^4.0.0", "chownr": "^3.0.0", "minipass": "^7.1.2", "minizlib": "^3.0.1", "mkdirp": "^3.0.1", "yallist": "^5.0.0" } }, "sha512-5S7Va8hKfV7W5U6g3aYxXmlPoZVAwUMy9AOKyF2fVuZa2UD3qZjg578OrLRt8PcNN1PleVaL/5/yYATNL0ICUw=="],

    "tinycolor2": ["tinycolor2@1.6.0", "", {}, "sha512-XPaBkWQJdsf3pLKJV9p4qN/S+fm2Oj8AIPo1BTUhg5oxkvm9+SVEGFdhyOz7tTdUTfvxMiAs4sp6/eZO2Ew+pw=="],

    "tinygradient": ["tinygradient@1.1.5", "", { "dependencies": { "@types/tinycolor2": "^1.4.0", "tinycolor2": "^1.0.0" } }, "sha512-8nIfc2vgQ4TeLnk2lFj4tRLvvJwEfQuabdsmvDdQPT0xlk9TaNtpGd6nNRxXoK6vQhN6RSzj+Cnp5tTQmpxmbw=="],

    "tmp": ["tmp@0.0.33", "", { "dependencies": { "os-tmpdir": "~1.0.2" } }, "sha512-jRCJlojKnZ3addtTOjdIqoRuPEKBvNXcGYqzO6zWZX8KfKEpnGY5jfggJQ3EjKuu8D4bJRr0y+cYJFmYbImXGw=="],

    "to-regex-range": ["to-regex-range@5.0.1", "", { "dependencies": { "is-number": "^7.0.0" } }, "sha512-65P7iz6X5yEr1cwcgvQxbbIw7Uk3gOy5dIdtZ4rDveLqhrdJP+Li/Hx6tyK0NEb+2GCyneCMJiGqrADCSNk8sQ=="],

    "ts-api-utils": ["ts-api-utils@2.1.0", "", { "peerDependencies": { "typescript": ">=4.8.4" } }, "sha512-CUgTZL1irw8u29bzrOD/nH85jqyc74D6SshFgujOIA7osm2Rz7dYH77agkx7H4FBNxDq7Cjf+IjaX/8zwFW+ZQ=="],

    "type-fest": ["type-fest@0.21.3", "", {}, "sha512-t0rzBq87m3fVcduHDUFhKmyyX+9eo6WQjZvf51Ea/M0Q7+T374Jp1aUiyUl0GKxp8M/OETVHSDvmkyPgvX+X2w=="],

    "typescript": ["typescript@5.7.3", "", { "bin": { "tsc": "bin/tsc", "tsserver": "bin/tsserver" } }, "sha512-84MVSjMEHP+FQRPy3pX9sTVV/INIex71s9TL2Gm5FG/WG1SqXeKyZ0k7/blY/4FdOzI12CBy1vGc4og/eus0fw=="],

    "undici-types": ["undici-types@7.8.0", "", {}, "sha512-9UJ2xGDvQ43tYyVMpuHlsgApydB8ZKfVYTsLDhXkFL/6gfkp+U8xTGdh8pMJv1SpZna0zxG1DwsKZsreLbXBxw=="],

    "unist-util-is": ["unist-util-is@6.0.0", "", { "dependencies": { "@types/unist": "^3.0.0" } }, "sha512-2qCTHimwdxLfz+YzdGfkqNlH0tLi9xjTnHddPmJwtIG9MGsdbutfTc4P+haPD7l7Cjxf/WZj+we5qfVPvvxfYw=="],

    "unist-util-visit": ["unist-util-visit@5.0.0", "", { "dependencies": { "@types/unist": "^3.0.0", "unist-util-is": "^6.0.0", "unist-util-visit-parents": "^6.0.0" } }, "sha512-MR04uvD+07cwl/yhVuVWAtw+3GOR/knlL55Nd/wAdblk27GCVt3lqpTivy/tkJcZoNPzTwS1Y+KMojlLDhoTzg=="],

    "unist-util-visit-parents": ["unist-util-visit-parents@6.0.1", "", { "dependencies": { "@types/unist": "^3.0.0", "unist-util-is": "^6.0.0" } }, "sha512-L/PqWzfTP9lzzEa6CKs0k2nARxTdZduw3zyh8d2NVBnsyvHjSX4TWse388YrrQKbvI8w20fGjGlhgT96WwKykw=="],

    "wrap-ansi": ["wrap-ansi@6.2.0", "", { "dependencies": { "ansi-styles": "^4.0.0", "string-width": "^4.1.0", "strip-ansi": "^6.0.0" } }, "sha512-r6lPcBGxZXlIcymEu7InxDMhdW0KDxpLgoFLcguasxCaJ/SOIZwINatK9KY/tf+ZrlywOKU0UDj3ATXUBfxJXA=="],

    "ws": ["ws@8.18.2", "", { "peerDependencies": { "bufferutil": "^4.0.1", "utf-8-validate": ">=5.0.2" }, "optionalPeers": ["bufferutil", "utf-8-validate"] }, "sha512-DMricUmwGZUVr++AEAe2uiVM7UoO9MAVZMDu05UQOaUII0lp+zOzLLU4Xqh/JvTqklB1T4uELaaPBKyjE1r4fQ=="],

    "yallist": ["yallist@5.0.0", "", {}, "sha512-YgvUTfwqyc7UXVMrB+SImsVYSmTS8X/tSrtdNZMImM+n7+QTriRXyXim0mBrTXNeqzVF0KWGgHPeiyViFFrNDw=="],

    "yoctocolors-cjs": ["yoctocolors-cjs@2.1.2", "", {}, "sha512-cYVsTjKl8b+FrnidjibDWskAv7UKOfcwaVZdp/it9n1s9fU3IkgDbhdIRKCW4JDsAlECJY0ytoVPT3sK6kideA=="],

    "zod": ["zod@3.24.1", "", {}, "sha512-muH7gBL9sI1nciMZV67X5fTKKBLtwpZ5VBp1vsOQzj1MhrBZ4wlVCm3gedKZWLp0Oyel8sIGfeiz54Su+OVT+A=="],

    "@tailwindcss/oxide-wasm32-wasi/@emnapi/core": ["@emnapi/core@1.4.3", "", { "dependencies": { "@emnapi/wasi-threads": "1.0.2", "tslib": "^2.4.0" }, "bundled": true }, "sha512-4m62DuCE07lw01soJwPiBGC0nAww0Q+RY70VZ+n49yDIO13yyinhbWCeNnaob0lakDtWQzSdtNWzJeOJt2ma+g=="],

    "@tailwindcss/oxide-wasm32-wasi/@emnapi/runtime": ["@emnapi/runtime@1.4.3", "", { "dependencies": { "tslib": "^2.4.0" }, "bundled": true }, "sha512-pBPWdu6MLKROBX05wSNKcNb++m5Er+KQ9QkB+WVM+pW2Kx9hoSrVTnu3BdkI5eBLZoKu/J6mW/B6i6bJB2ytXQ=="],

    "@tailwindcss/oxide-wasm32-wasi/@emnapi/wasi-threads": ["@emnapi/wasi-threads@1.0.2", "", { "dependencies": { "tslib": "^2.4.0" }, "bundled": true }, "sha512-5n3nTJblwRi8LlXkJ9eBzu+kZR8Yxcc7ubakyQTFzPMtIhFpUBRbsnc2Dv88IZDIbCDlBiWrknhB4Lsz7mg6BA=="],

    "@tailwindcss/oxide-wasm32-wasi/@napi-rs/wasm-runtime": ["@napi-rs/wasm-runtime@0.2.11", "", { "dependencies": { "@emnapi/core": "^1.4.3", "@emnapi/runtime": "^1.4.3", "@tybys/wasm-util": "^0.9.0" }, "bundled": true }, "sha512-9DPkXtvHydrcOsopiYpUgPHpmj0HWZKMUnL2dZqpvC42lsratuBG06V5ipyno0fUek5VlFsNQ+AcFATSrJXgMA=="],

    "@tailwindcss/oxide-wasm32-wasi/@tybys/wasm-util": ["@tybys/wasm-util@0.9.0", "", { "dependencies": { "tslib": "^2.4.0" }, "bundled": true }, "sha512-6+7nlbMVX/PVDCwaIQ8nTOPveOcFLSt8GcXdx8hD0bt39uWxYT88uXzqTd4fTvqta7oeUJqudepapKNt2DYJFw=="],

    "@tailwindcss/oxide-wasm32-wasi/tslib": ["tslib@2.8.1", "", { "bundled": true }, "sha512-oJFu94HQb+KVduSUQL7wnpmqnfmLsOA/nAh6b6EH0wCEoK0/mPeXU6c3wKDV83MkOuHPRHtSXKKU99IBazS/2w=="],

    "log-symbols/is-unicode-supported": ["is-unicode-supported@1.3.0", "", {}, "sha512-43r2mRvz+8JRIKnWJ+3j8JtjRKZ6GmjzfaE/qiBJnikNnYv/6bagRJ1kUhNk8R5EX/GkobD+r+sfxCPJsiKBLQ=="],

    "ronin/@ronin/compiler": ["@ronin/compiler@0.18.10", "", { "peerDependencies": { "@ronin/engine": ">=0.1.23" } }, "sha512-mNmCDZq4qfK8N+BLShT30CqlH3KAYaN4ls70c1jv5DEGYNLJ3EG+fK02vfCp/aAtrwcJCpUFlAEFCxCuZTrc1A=="],

    "wrap-ansi/string-width": ["string-width@4.2.3", "", { "dependencies": { "emoji-regex": "^8.0.0", "is-fullwidth-code-point": "^3.0.0", "strip-ansi": "^6.0.1" } }, "sha512-wKyQRQpjJ0sIp62ErSZdGsjMJWsap5oRNihHhu6G7JVO/9jIB6UyevL+tXuOqrng8j/cxKTWyWUwvSTriiZz/g=="],

    "wrap-ansi/strip-ansi": ["strip-ansi@6.0.1", "", { "dependencies": { "ansi-regex": "^5.0.1" } }, "sha512-Y38VPSHcqkFrCpFnQ9vuSXmquuv5oXOKpGeT6aGrr3o3Gc9AlVa6JBfUSOCnbxGGZF+/0ooI7KrPuUSztUdU5A=="],

    "wrap-ansi/string-width/emoji-regex": ["emoji-regex@8.0.0", "", {}, "sha512-MSjYzcWNOA0ewAHpz0MxpYFvwg6yjy1NG3xteoqz644VCo/RPgnr1/GGt+ic3iJTzQ8Eu3TdM14SawnVUmGE6A=="],

    "wrap-ansi/strip-ansi/ansi-regex": ["ansi-regex@5.0.1", "", {}, "sha512-quJQXlTSUGL2LH9SUXo8VwsY4soanhgo6LNSm84E1LBcE8s3O0wpdiRzyR9z/ZZJMlMWv37qOOb9pdJlMUEKFQ=="],
  }
}<|MERGE_RESOLUTION|>--- conflicted
+++ resolved
@@ -4,461 +4,1955 @@
     "": {
       "name": "advanced-example",
       "dependencies": {
-<<<<<<< HEAD
         "blade": "ben-ron-1218-experimental-971",
-=======
-        "blade": "3.4.4",
->>>>>>> d6a54fc0
         "react": "0.0.0-experimental-df12d7eac-20230510",
-        "react-dom": "0.0.0-experimental-df12d7eac-20230510",
+        "react-dom": "0.0.0-experimental-df12d7eac-20230510"
       },
       "devDependencies": {
         "@types/react": "19.1.4",
-        "@types/react-dom": "19.1.5",
-      },
-    },
+        "@types/react-dom": "19.1.5"
+      }
+    }
   },
   "packages": {
-    "@ampproject/remapping": ["@ampproject/remapping@2.3.0", "", { "dependencies": { "@jridgewell/gen-mapping": "^0.3.5", "@jridgewell/trace-mapping": "^0.3.24" } }, "sha512-30iZtAPgz+LTIYoeivqYo853f02jBYSd5uGnGpkFV0M3xOt9aN73erkgYAmZU43x4VfqcnLxW9Kpg3R5LC4YYw=="],
-
-    "@dprint/formatter": ["@dprint/formatter@0.4.1", "", {}, "sha512-IB/GXdlMOvi0UhQQ9mcY15Fxcrc2JPadmo6tqefCNV0bptFq7YBpggzpqYXldBXDa04CbKJ+rDwO2eNRPE2+/g=="],
-
-    "@dprint/typescript": ["@dprint/typescript@0.93.3", "", {}, "sha512-P/AAHYDyUG+5hih8knuk3s9n2wrCD1LSh0YsLlJMx6+v0Wsjf0PpcVRn+xDvHCtwPUctB5WBkZT2U8mu6Cm7RQ=="],
-
-    "@esbuild/aix-ppc64": ["@esbuild/aix-ppc64@0.25.5", "", { "os": "aix", "cpu": "ppc64" }, "sha512-9o3TMmpmftaCMepOdA5k/yDw8SfInyzWWTjYTFCX3kPSDJMROQTb8jg+h9Cnwnmm1vOzvxN7gIfB5V2ewpjtGA=="],
-
-    "@esbuild/android-arm": ["@esbuild/android-arm@0.25.5", "", { "os": "android", "cpu": "arm" }, "sha512-AdJKSPeEHgi7/ZhuIPtcQKr5RQdo6OO2IL87JkianiMYMPbCtot9fxPbrMiBADOWWm3T2si9stAiVsGbTQFkbA=="],
-
-    "@esbuild/android-arm64": ["@esbuild/android-arm64@0.25.5", "", { "os": "android", "cpu": "arm64" }, "sha512-VGzGhj4lJO+TVGV1v8ntCZWJktV7SGCs3Pn1GRWI1SBFtRALoomm8k5E9Pmwg3HOAal2VDc2F9+PM/rEY6oIDg=="],
-
-    "@esbuild/android-x64": ["@esbuild/android-x64@0.25.5", "", { "os": "android", "cpu": "x64" }, "sha512-D2GyJT1kjvO//drbRT3Hib9XPwQeWd9vZoBJn+bu/lVsOZ13cqNdDeqIF/xQ5/VmWvMduP6AmXvylO/PIc2isw=="],
-
-    "@esbuild/darwin-arm64": ["@esbuild/darwin-arm64@0.25.5", "", { "os": "darwin", "cpu": "arm64" }, "sha512-GtaBgammVvdF7aPIgH2jxMDdivezgFu6iKpmT+48+F8Hhg5J/sfnDieg0aeG/jfSvkYQU2/pceFPDKlqZzwnfQ=="],
-
-    "@esbuild/darwin-x64": ["@esbuild/darwin-x64@0.25.5", "", { "os": "darwin", "cpu": "x64" }, "sha512-1iT4FVL0dJ76/q1wd7XDsXrSW+oLoquptvh4CLR4kITDtqi2e/xwXwdCVH8hVHU43wgJdsq7Gxuzcs6Iq/7bxQ=="],
-
-    "@esbuild/freebsd-arm64": ["@esbuild/freebsd-arm64@0.25.5", "", { "os": "freebsd", "cpu": "arm64" }, "sha512-nk4tGP3JThz4La38Uy/gzyXtpkPW8zSAmoUhK9xKKXdBCzKODMc2adkB2+8om9BDYugz+uGV7sLmpTYzvmz6Sw=="],
-
-    "@esbuild/freebsd-x64": ["@esbuild/freebsd-x64@0.25.5", "", { "os": "freebsd", "cpu": "x64" }, "sha512-PrikaNjiXdR2laW6OIjlbeuCPrPaAl0IwPIaRv+SMV8CiM8i2LqVUHFC1+8eORgWyY7yhQY+2U2fA55mBzReaw=="],
-
-    "@esbuild/linux-arm": ["@esbuild/linux-arm@0.25.5", "", { "os": "linux", "cpu": "arm" }, "sha512-cPzojwW2okgh7ZlRpcBEtsX7WBuqbLrNXqLU89GxWbNt6uIg78ET82qifUy3W6OVww6ZWobWub5oqZOVtwolfw=="],
-
-    "@esbuild/linux-arm64": ["@esbuild/linux-arm64@0.25.5", "", { "os": "linux", "cpu": "arm64" }, "sha512-Z9kfb1v6ZlGbWj8EJk9T6czVEjjq2ntSYLY2cw6pAZl4oKtfgQuS4HOq41M/BcoLPzrUbNd+R4BXFyH//nHxVg=="],
-
-    "@esbuild/linux-ia32": ["@esbuild/linux-ia32@0.25.5", "", { "os": "linux", "cpu": "ia32" }, "sha512-sQ7l00M8bSv36GLV95BVAdhJ2QsIbCuCjh/uYrWiMQSUuV+LpXwIqhgJDcvMTj+VsQmqAHL2yYaasENvJ7CDKA=="],
-
-    "@esbuild/linux-loong64": ["@esbuild/linux-loong64@0.25.5", "", { "os": "linux", "cpu": "none" }, "sha512-0ur7ae16hDUC4OL5iEnDb0tZHDxYmuQyhKhsPBV8f99f6Z9KQM02g33f93rNH5A30agMS46u2HP6qTdEt6Q1kg=="],
-
-    "@esbuild/linux-mips64el": ["@esbuild/linux-mips64el@0.25.5", "", { "os": "linux", "cpu": "none" }, "sha512-kB/66P1OsHO5zLz0i6X0RxlQ+3cu0mkxS3TKFvkb5lin6uwZ/ttOkP3Z8lfR9mJOBk14ZwZ9182SIIWFGNmqmg=="],
-
-    "@esbuild/linux-ppc64": ["@esbuild/linux-ppc64@0.25.5", "", { "os": "linux", "cpu": "ppc64" }, "sha512-UZCmJ7r9X2fe2D6jBmkLBMQetXPXIsZjQJCjgwpVDz+YMcS6oFR27alkgGv3Oqkv07bxdvw7fyB71/olceJhkQ=="],
-
-    "@esbuild/linux-riscv64": ["@esbuild/linux-riscv64@0.25.5", "", { "os": "linux", "cpu": "none" }, "sha512-kTxwu4mLyeOlsVIFPfQo+fQJAV9mh24xL+y+Bm6ej067sYANjyEw1dNHmvoqxJUCMnkBdKpvOn0Ahql6+4VyeA=="],
-
-    "@esbuild/linux-s390x": ["@esbuild/linux-s390x@0.25.5", "", { "os": "linux", "cpu": "s390x" }, "sha512-K2dSKTKfmdh78uJ3NcWFiqyRrimfdinS5ErLSn3vluHNeHVnBAFWC8a4X5N+7FgVE1EjXS1QDZbpqZBjfrqMTQ=="],
-
-    "@esbuild/linux-x64": ["@esbuild/linux-x64@0.25.5", "", { "os": "linux", "cpu": "x64" }, "sha512-uhj8N2obKTE6pSZ+aMUbqq+1nXxNjZIIjCjGLfsWvVpy7gKCOL6rsY1MhRh9zLtUtAI7vpgLMK6DxjO8Qm9lJw=="],
-
-    "@esbuild/netbsd-arm64": ["@esbuild/netbsd-arm64@0.25.5", "", { "os": "none", "cpu": "arm64" }, "sha512-pwHtMP9viAy1oHPvgxtOv+OkduK5ugofNTVDilIzBLpoWAM16r7b/mxBvfpuQDpRQFMfuVr5aLcn4yveGvBZvw=="],
-
-    "@esbuild/netbsd-x64": ["@esbuild/netbsd-x64@0.25.5", "", { "os": "none", "cpu": "x64" }, "sha512-WOb5fKrvVTRMfWFNCroYWWklbnXH0Q5rZppjq0vQIdlsQKuw6mdSihwSo4RV/YdQ5UCKKvBy7/0ZZYLBZKIbwQ=="],
-
-    "@esbuild/openbsd-arm64": ["@esbuild/openbsd-arm64@0.25.5", "", { "os": "openbsd", "cpu": "arm64" }, "sha512-7A208+uQKgTxHd0G0uqZO8UjK2R0DDb4fDmERtARjSHWxqMTye4Erz4zZafx7Di9Cv+lNHYuncAkiGFySoD+Mw=="],
-
-    "@esbuild/openbsd-x64": ["@esbuild/openbsd-x64@0.25.5", "", { "os": "openbsd", "cpu": "x64" }, "sha512-G4hE405ErTWraiZ8UiSoesH8DaCsMm0Cay4fsFWOOUcz8b8rC6uCvnagr+gnioEjWn0wC+o1/TAHt+It+MpIMg=="],
-
-    "@esbuild/sunos-x64": ["@esbuild/sunos-x64@0.25.5", "", { "os": "sunos", "cpu": "x64" }, "sha512-l+azKShMy7FxzY0Rj4RCt5VD/q8mG/e+mDivgspo+yL8zW7qEwctQ6YqKX34DTEleFAvCIUviCFX1SDZRSyMQA=="],
-
-    "@esbuild/win32-arm64": ["@esbuild/win32-arm64@0.25.5", "", { "os": "win32", "cpu": "arm64" }, "sha512-O2S7SNZzdcFG7eFKgvwUEZ2VG9D/sn/eIiz8XRZ1Q/DO5a3s76Xv0mdBzVM5j5R639lXQmPmSo0iRpHqUUrsxw=="],
-
-    "@esbuild/win32-ia32": ["@esbuild/win32-ia32@0.25.5", "", { "os": "win32", "cpu": "ia32" }, "sha512-onOJ02pqs9h1iMJ1PQphR+VZv8qBMQ77Klcsqv9CNW2w6yLqoURLcgERAIurY6QE63bbLuqgP9ATqajFLK5AMQ=="],
-
-    "@esbuild/win32-x64": ["@esbuild/win32-x64@0.25.5", "", { "os": "win32", "cpu": "x64" }, "sha512-TXv6YnJ8ZMVdX+SXWVBo/0p8LTcrUYngpWjvm91TMjjBQii7Oz11Lw5lbDV5Y0TzuhSJHwiH4hEtC1I42mMS0g=="],
-
-    "@hono/node-server": ["@hono/node-server@1.14.4", "", { "peerDependencies": { "hono": "^4" } }, "sha512-DnxpshhYewr2q9ZN8ez/M5mmc3sucr8CT1sIgIy1bkeUXut9XWDkqHoFHRhWIQgkYnKpVRxunyhK7WzpJeJ6qQ=="],
-
-    "@hono/node-ws": ["@hono/node-ws@1.2.0", "", { "dependencies": { "ws": "^8.17.0" }, "peerDependencies": { "@hono/node-server": "^1.11.1", "hono": "^4.6.0" } }, "sha512-OBPQ8OSHBw29mj00wT/xGYtB6HY54j0fNSdVZ7gZM3TUeq0So11GXaWtFf1xWxQNfumKIsj0wRuLKWfVsO5GgQ=="],
-
-    "@iarna/toml": ["@iarna/toml@2.2.5", "", {}, "sha512-trnsAYxU3xnS1gPHPyU961coFyLkh4gAD/0zQ5mymY4yOZ+CYvsPqUbOFSw0aDM4y0tV7tiFxL/1XfXPNC6IPg=="],
-
-    "@inquirer/checkbox": ["@inquirer/checkbox@4.1.8", "", { "dependencies": { "@inquirer/core": "^10.1.13", "@inquirer/figures": "^1.0.12", "@inquirer/type": "^3.0.7", "ansi-escapes": "^4.3.2", "yoctocolors-cjs": "^2.1.2" }, "peerDependencies": { "@types/node": ">=18" }, "optionalPeers": ["@types/node"] }, "sha512-d/QAsnwuHX2OPolxvYcgSj7A9DO9H6gVOy2DvBTx+P2LH2iRTo/RSGV3iwCzW024nP9hw98KIuDmdyhZQj1UQg=="],
-
-    "@inquirer/confirm": ["@inquirer/confirm@5.1.12", "", { "dependencies": { "@inquirer/core": "^10.1.13", "@inquirer/type": "^3.0.7" }, "peerDependencies": { "@types/node": ">=18" }, "optionalPeers": ["@types/node"] }, "sha512-dpq+ielV9/bqgXRUbNH//KsY6WEw9DrGPmipkpmgC1Y46cwuBTNx7PXFWTjc3MQ+urcc0QxoVHcMI0FW4Ok0hg=="],
-
-    "@inquirer/core": ["@inquirer/core@10.1.13", "", { "dependencies": { "@inquirer/figures": "^1.0.12", "@inquirer/type": "^3.0.7", "ansi-escapes": "^4.3.2", "cli-width": "^4.1.0", "mute-stream": "^2.0.0", "signal-exit": "^4.1.0", "wrap-ansi": "^6.2.0", "yoctocolors-cjs": "^2.1.2" }, "peerDependencies": { "@types/node": ">=18" }, "optionalPeers": ["@types/node"] }, "sha512-1viSxebkYN2nJULlzCxES6G9/stgHSepZ9LqqfdIGPHj5OHhiBUXVS0a6R0bEC2A+VL4D9w6QB66ebCr6HGllA=="],
-
-    "@inquirer/editor": ["@inquirer/editor@4.2.13", "", { "dependencies": { "@inquirer/core": "^10.1.13", "@inquirer/type": "^3.0.7", "external-editor": "^3.1.0" }, "peerDependencies": { "@types/node": ">=18" }, "optionalPeers": ["@types/node"] }, "sha512-WbicD9SUQt/K8O5Vyk9iC2ojq5RHoCLK6itpp2fHsWe44VxxcA9z3GTWlvjSTGmMQpZr+lbVmrxdHcumJoLbMA=="],
-
-    "@inquirer/expand": ["@inquirer/expand@4.0.15", "", { "dependencies": { "@inquirer/core": "^10.1.13", "@inquirer/type": "^3.0.7", "yoctocolors-cjs": "^2.1.2" }, "peerDependencies": { "@types/node": ">=18" }, "optionalPeers": ["@types/node"] }, "sha512-4Y+pbr/U9Qcvf+N/goHzPEXiHH8680lM3Dr3Y9h9FFw4gHS+zVpbj8LfbKWIb/jayIB4aSO4pWiBTrBYWkvi5A=="],
-
-    "@inquirer/figures": ["@inquirer/figures@1.0.12", "", {}, "sha512-MJttijd8rMFcKJC8NYmprWr6hD3r9Gd9qUC0XwPNwoEPWSMVJwA2MlXxF+nhZZNMY+HXsWa+o7KY2emWYIn0jQ=="],
-
-    "@inquirer/input": ["@inquirer/input@4.1.12", "", { "dependencies": { "@inquirer/core": "^10.1.13", "@inquirer/type": "^3.0.7" }, "peerDependencies": { "@types/node": ">=18" }, "optionalPeers": ["@types/node"] }, "sha512-xJ6PFZpDjC+tC1P8ImGprgcsrzQRsUh9aH3IZixm1lAZFK49UGHxM3ltFfuInN2kPYNfyoPRh+tU4ftsjPLKqQ=="],
-
-    "@inquirer/number": ["@inquirer/number@3.0.15", "", { "dependencies": { "@inquirer/core": "^10.1.13", "@inquirer/type": "^3.0.7" }, "peerDependencies": { "@types/node": ">=18" }, "optionalPeers": ["@types/node"] }, "sha512-xWg+iYfqdhRiM55MvqiTCleHzszpoigUpN5+t1OMcRkJrUrw7va3AzXaxvS+Ak7Gny0j2mFSTv2JJj8sMtbV2g=="],
-
-    "@inquirer/password": ["@inquirer/password@4.0.15", "", { "dependencies": { "@inquirer/core": "^10.1.13", "@inquirer/type": "^3.0.7", "ansi-escapes": "^4.3.2" }, "peerDependencies": { "@types/node": ">=18" }, "optionalPeers": ["@types/node"] }, "sha512-75CT2p43DGEnfGTaqFpbDC2p2EEMrq0S+IRrf9iJvYreMy5mAWj087+mdKyLHapUEPLjN10mNvABpGbk8Wdraw=="],
-
-    "@inquirer/prompts": ["@inquirer/prompts@7.2.3", "", { "dependencies": { "@inquirer/checkbox": "^4.0.6", "@inquirer/confirm": "^5.1.3", "@inquirer/editor": "^4.2.3", "@inquirer/expand": "^4.0.6", "@inquirer/input": "^4.1.3", "@inquirer/number": "^3.0.6", "@inquirer/password": "^4.0.6", "@inquirer/rawlist": "^4.0.6", "@inquirer/search": "^3.0.6", "@inquirer/select": "^4.0.6" }, "peerDependencies": { "@types/node": ">=18" } }, "sha512-hzfnm3uOoDySDXfDNOm9usOuYIaQvTgKp/13l1uJoe6UNY+Zpcn2RYt0jXz3yA+yemGHvDOxVzqWl3S5sQq53Q=="],
-
-    "@inquirer/rawlist": ["@inquirer/rawlist@4.1.3", "", { "dependencies": { "@inquirer/core": "^10.1.13", "@inquirer/type": "^3.0.7", "yoctocolors-cjs": "^2.1.2" }, "peerDependencies": { "@types/node": ">=18" }, "optionalPeers": ["@types/node"] }, "sha512-7XrV//6kwYumNDSsvJIPeAqa8+p7GJh7H5kRuxirct2cgOcSWwwNGoXDRgpNFbY/MG2vQ4ccIWCi8+IXXyFMZA=="],
-
-    "@inquirer/search": ["@inquirer/search@3.0.15", "", { "dependencies": { "@inquirer/core": "^10.1.13", "@inquirer/figures": "^1.0.12", "@inquirer/type": "^3.0.7", "yoctocolors-cjs": "^2.1.2" }, "peerDependencies": { "@types/node": ">=18" }, "optionalPeers": ["@types/node"] }, "sha512-YBMwPxYBrADqyvP4nNItpwkBnGGglAvCLVW8u4pRmmvOsHUtCAUIMbUrLX5B3tFL1/WsLGdQ2HNzkqswMs5Uaw=="],
-
-    "@inquirer/select": ["@inquirer/select@4.2.3", "", { "dependencies": { "@inquirer/core": "^10.1.13", "@inquirer/figures": "^1.0.12", "@inquirer/type": "^3.0.7", "ansi-escapes": "^4.3.2", "yoctocolors-cjs": "^2.1.2" }, "peerDependencies": { "@types/node": ">=18" }, "optionalPeers": ["@types/node"] }, "sha512-OAGhXU0Cvh0PhLz9xTF/kx6g6x+sP+PcyTiLvCrewI99P3BBeexD+VbuwkNDvqGkk3y2h5ZiWLeRP7BFlhkUDg=="],
-
-    "@inquirer/type": ["@inquirer/type@3.0.7", "", { "peerDependencies": { "@types/node": ">=18" }, "optionalPeers": ["@types/node"] }, "sha512-PfunHQcjwnju84L+ycmcMKB/pTPIngjUJvfnRhKY6FKPuYXlM4aQCb/nIdTFR6BEhMjFvngzvng/vBAJMZpLSA=="],
-
-    "@isaacs/fs-minipass": ["@isaacs/fs-minipass@4.0.1", "", { "dependencies": { "minipass": "^7.0.4" } }, "sha512-wgm9Ehl2jpeqP3zw/7mo3kRHFp5MEDhqAdwy1fTGkHAwnkGOVsgpvQhL8B5n1qlb01jV3n/bI0ZfZp5lWA1k4w=="],
-
-    "@jridgewell/gen-mapping": ["@jridgewell/gen-mapping@0.3.8", "", { "dependencies": { "@jridgewell/set-array": "^1.2.1", "@jridgewell/sourcemap-codec": "^1.4.10", "@jridgewell/trace-mapping": "^0.3.24" } }, "sha512-imAbBGkb+ebQyxKgzv5Hu2nmROxoDOXHh80evxdoXNOrvAnVx7zimzc1Oo5h9RlfV4vPXaE2iM5pOFbvOCClWA=="],
-
-    "@jridgewell/resolve-uri": ["@jridgewell/resolve-uri@3.1.2", "", {}, "sha512-bRISgCIjP20/tbWSPWMEi54QVPRZExkuD9lJL+UIxUKtwVJA8wW1Trb1jMs1RFXo1CBTNZ/5hpC9QvmKWdopKw=="],
-
-    "@jridgewell/set-array": ["@jridgewell/set-array@1.2.1", "", {}, "sha512-R8gLRTZeyp03ymzP/6Lil/28tGeGEzhx1q2k703KGWRAI1VdvPIXdG70VJc2pAMw3NA6JKL5hhFu1sJX0Mnn/A=="],
-
-    "@jridgewell/sourcemap-codec": ["@jridgewell/sourcemap-codec@1.5.0", "", {}, "sha512-gv3ZRaISU3fjPAgNsriBRqGWQL6quFx04YMPW/zD8XMLsU32mhCCbfbO6KZFLjvYpCZ8zyDEgqsgf+PwPaM7GQ=="],
-
-    "@jridgewell/trace-mapping": ["@jridgewell/trace-mapping@0.3.25", "", { "dependencies": { "@jridgewell/resolve-uri": "^3.1.0", "@jridgewell/sourcemap-codec": "^1.4.14" } }, "sha512-vNk6aEwybGtawWmy/PzwnGDOjCkLWSD2wqvjGGAgOAwCGWySYXfYoxt00IJkTF+8Lb57DwOb3Aa0o9CApepiYQ=="],
-
-    "@nodelib/fs.scandir": ["@nodelib/fs.scandir@2.1.5", "", { "dependencies": { "@nodelib/fs.stat": "2.0.5", "run-parallel": "^1.1.9" } }, "sha512-vq24Bq3ym5HEQm2NKCr3yXDwjc7vTsEThRDnkp2DK9p1uqLR+DHurm/NOTo0KG7HYHU7eppKZj3MyqYuMBf62g=="],
-
-    "@nodelib/fs.stat": ["@nodelib/fs.stat@2.0.5", "", {}, "sha512-RkhPPp2zrqDAQA/2jNhnztcPAlv64XdhIp7a7454A5ovI7Bukxgt7MX7udwAu3zg1DcpPU0rz3VV1SeaqvY4+A=="],
-
-    "@nodelib/fs.walk": ["@nodelib/fs.walk@1.2.8", "", { "dependencies": { "@nodelib/fs.scandir": "2.1.5", "fastq": "^1.6.0" } }, "sha512-oGB+UxlgWcgQkgwo8GcEGwemoTFt3FIO9ababBmaGwXIoBKZ+GTy0pP185beGg7Llih/NSHSV2XAs1lnznocSg=="],
-
-    "@ronin/cli": ["@ronin/cli@0.3.19", "", { "dependencies": { "@dprint/formatter": "0.4.1", "@dprint/typescript": "0.93.3", "@iarna/toml": "2.2.5", "@inquirer/prompts": "7.2.3", "chalk-template": "1.1.0", "get-port": "7.1.0", "ini": "5.0.0", "json5": "2.2.3", "open": "10.1.0", "ora": "8.1.1", "resolve-from": "5.0.0" }, "peerDependencies": { "@ronin/codegen": ">=1.7.4", "@ronin/compiler": ">=0.18.8", "@ronin/engine": ">=0.1.23", "@ronin/syntax": ">=0.2.42" } }, "sha512-2M34NVDR/FRcjwhSFKMOVnI0uY0VFqrwotK7P+hQRwiOhE9juTsIPpNBSXPQwHRQBbHdoCxm1udibspDMphBXA=="],
-
-    "@ronin/codegen": ["@ronin/codegen@1.7.4", "", { "dependencies": { "typescript": "5.7.3" } }, "sha512-snvGHHjiy66mcVm6KG3lHXIq3U/yze1SgNoSZzrKq9vHTG4thkulbnXOXRWjagnFH2HPv0xcQQNW7a8VT0XjZg=="],
-
-    "@ronin/compiler": ["@ronin/compiler@0.18.9", "", { "peerDependencies": { "@ronin/engine": ">=0.1.23" } }, "sha512-6h1YGdpcD/hUlrS4Mm9NvG+MlWcaPZ/+eaALSvxBXxxWb4dWcwtrtAU9/X3eZusSOa3MT6fbP3i1vDLdLWo/JA=="],
-
-    "@ronin/engine": ["@ronin/engine@0.1.23", "", { "dependencies": { "zod": "3.24.1" } }, "sha512-QDeikl4YEBFHEdful9+x5e8lLrxXvjhubJEYxnFfM7SJoFC9OxoE+Dq4g6mVzRuCI+gN+Odkdy3gd2ARr7eXFg=="],
-
-    "@ronin/react": ["@ronin/react@0.1.4", "", { "peerDependencies": { "@ronin/compiler": ">=0.18.7", "react": ">=18.3.1", "ronin": ">=6.6.13" } }, "sha512-VG+lgUBrJ2qKxzgpq9Wk3OV8r4u1L5Zv7UiLOkFm142W8XrZLnV0FyRW8QmFcMDtLPdWjqwfUYGYGZHR5EATQA=="],
-
-    "@ronin/syntax": ["@ronin/syntax@0.2.43", "", { "peerDependencies": { "@ronin/compiler": ">=0.18.8" } }, "sha512-1ieYLB3SqmD2JfavuKcf/0gTwgZD4X859FDJ+8R5oO3BS1EUfGpfk1kQ0sYUgp+fM4pu0+4gjbHlNDi6Z998ag=="],
-
-    "@stefanprobst/rehype-extract-toc": ["@stefanprobst/rehype-extract-toc@3.0.0", "", { "dependencies": { "estree-util-is-identifier-name": "^3.0.0", "estree-util-value-to-estree": "^3.3.3", "hast-util-heading-rank": "^3.0.0", "hast-util-to-string": "^3.0.1", "unist-util-visit": "^5.0.0" } }, "sha512-ZnmL6g8DydunVa2/Vk54PTPC+Ib096Xwvd/mqhK/mqsTh6jaiLZFAvM3FUsOiio0oeVpUDb1jbBPePfA9m/NRg=="],
-
-    "@tailwindcss/node": ["@tailwindcss/node@4.1.6", "", { "dependencies": { "@ampproject/remapping": "^2.3.0", "enhanced-resolve": "^5.18.1", "jiti": "^2.4.2", "lightningcss": "1.29.2", "magic-string": "^0.30.17", "source-map-js": "^1.2.1", "tailwindcss": "4.1.6" } }, "sha512-ed6zQbgmKsjsVvodAS1q1Ld2BolEuxJOSyyNc+vhkjdmfNUDCmQnlXBfQkHrlzNmslxHsQU/bFmzcEbv4xXsLg=="],
-
-    "@tailwindcss/oxide": ["@tailwindcss/oxide@4.1.6", "", { "dependencies": { "detect-libc": "^2.0.4", "tar": "^7.4.3" }, "optionalDependencies": { "@tailwindcss/oxide-android-arm64": "4.1.6", "@tailwindcss/oxide-darwin-arm64": "4.1.6", "@tailwindcss/oxide-darwin-x64": "4.1.6", "@tailwindcss/oxide-freebsd-x64": "4.1.6", "@tailwindcss/oxide-linux-arm-gnueabihf": "4.1.6", "@tailwindcss/oxide-linux-arm64-gnu": "4.1.6", "@tailwindcss/oxide-linux-arm64-musl": "4.1.6", "@tailwindcss/oxide-linux-x64-gnu": "4.1.6", "@tailwindcss/oxide-linux-x64-musl": "4.1.6", "@tailwindcss/oxide-wasm32-wasi": "4.1.6", "@tailwindcss/oxide-win32-arm64-msvc": "4.1.6", "@tailwindcss/oxide-win32-x64-msvc": "4.1.6" } }, "sha512-0bpEBQiGx+227fW4G0fLQ8vuvyy5rsB1YIYNapTq3aRsJ9taF3f5cCaovDjN5pUGKKzcpMrZst/mhNaKAPOHOA=="],
-
-    "@tailwindcss/oxide-android-arm64": ["@tailwindcss/oxide-android-arm64@4.1.6", "", { "os": "android", "cpu": "arm64" }, "sha512-VHwwPiwXtdIvOvqT/0/FLH/pizTVu78FOnI9jQo64kSAikFSZT7K4pjyzoDpSMaveJTGyAKvDjuhxJxKfmvjiQ=="],
-
-    "@tailwindcss/oxide-darwin-arm64": ["@tailwindcss/oxide-darwin-arm64@4.1.6", "", { "os": "darwin", "cpu": "arm64" }, "sha512-weINOCcqv1HVBIGptNrk7c6lWgSFFiQMcCpKM4tnVi5x8OY2v1FrV76jwLukfT6pL1hyajc06tyVmZFYXoxvhQ=="],
-
-    "@tailwindcss/oxide-darwin-x64": ["@tailwindcss/oxide-darwin-x64@4.1.6", "", { "os": "darwin", "cpu": "x64" }, "sha512-3FzekhHG0ww1zQjQ1lPoq0wPrAIVXAbUkWdWM8u5BnYFZgb9ja5ejBqyTgjpo5mfy0hFOoMnMuVDI+7CXhXZaQ=="],
-
-    "@tailwindcss/oxide-freebsd-x64": ["@tailwindcss/oxide-freebsd-x64@4.1.6", "", { "os": "freebsd", "cpu": "x64" }, "sha512-4m5F5lpkBZhVQJq53oe5XgJ+aFYWdrgkMwViHjRsES3KEu2m1udR21B1I77RUqie0ZYNscFzY1v9aDssMBZ/1w=="],
-
-    "@tailwindcss/oxide-linux-arm-gnueabihf": ["@tailwindcss/oxide-linux-arm-gnueabihf@4.1.6", "", { "os": "linux", "cpu": "arm" }, "sha512-qU0rHnA9P/ZoaDKouU1oGPxPWzDKtIfX7eOGi5jOWJKdxieUJdVV+CxWZOpDWlYTd4N3sFQvcnVLJWJ1cLP5TA=="],
-
-    "@tailwindcss/oxide-linux-arm64-gnu": ["@tailwindcss/oxide-linux-arm64-gnu@4.1.6", "", { "os": "linux", "cpu": "arm64" }, "sha512-jXy3TSTrbfgyd3UxPQeXC3wm8DAgmigzar99Km9Sf6L2OFfn/k+u3VqmpgHQw5QNfCpPe43em6Q7V76Wx7ogIQ=="],
-
-    "@tailwindcss/oxide-linux-arm64-musl": ["@tailwindcss/oxide-linux-arm64-musl@4.1.6", "", { "os": "linux", "cpu": "arm64" }, "sha512-8kjivE5xW0qAQ9HX9reVFmZj3t+VmljDLVRJpVBEoTR+3bKMnvC7iLcoSGNIUJGOZy1mLVq7x/gerVg0T+IsYw=="],
-
-    "@tailwindcss/oxide-linux-x64-gnu": ["@tailwindcss/oxide-linux-x64-gnu@4.1.6", "", { "os": "linux", "cpu": "x64" }, "sha512-A4spQhwnWVpjWDLXnOW9PSinO2PTKJQNRmL/aIl2U/O+RARls8doDfs6R41+DAXK0ccacvRyDpR46aVQJJCoCg=="],
-
-    "@tailwindcss/oxide-linux-x64-musl": ["@tailwindcss/oxide-linux-x64-musl@4.1.6", "", { "os": "linux", "cpu": "x64" }, "sha512-YRee+6ZqdzgiQAHVSLfl3RYmqeeaWVCk796MhXhLQu2kJu2COHBkqlqsqKYx3p8Hmk5pGCQd2jTAoMWWFeyG2A=="],
-
-    "@tailwindcss/oxide-wasm32-wasi": ["@tailwindcss/oxide-wasm32-wasi@4.1.6", "", { "dependencies": { "@emnapi/core": "^1.4.3", "@emnapi/runtime": "^1.4.3", "@emnapi/wasi-threads": "^1.0.2", "@napi-rs/wasm-runtime": "^0.2.9", "@tybys/wasm-util": "^0.9.0", "tslib": "^2.8.0" }, "cpu": "none" }, "sha512-qAp4ooTYrBQ5pk5jgg54/U1rCJ/9FLYOkkQ/nTE+bVMseMfB6O7J8zb19YTpWuu4UdfRf5zzOrNKfl6T64MNrQ=="],
-
-    "@tailwindcss/oxide-win32-arm64-msvc": ["@tailwindcss/oxide-win32-arm64-msvc@4.1.6", "", { "os": "win32", "cpu": "arm64" }, "sha512-nqpDWk0Xr8ELO/nfRUDjk1pc9wDJ3ObeDdNMHLaymc4PJBWj11gdPCWZFKSK2AVKjJQC7J2EfmSmf47GN7OuLg=="],
-
-    "@tailwindcss/oxide-win32-x64-msvc": ["@tailwindcss/oxide-win32-x64-msvc@4.1.6", "", { "os": "win32", "cpu": "x64" }, "sha512-5k9xF33xkfKpo9wCvYcegQ21VwIBU1/qEbYlVukfEIyQbEA47uK8AAwS7NVjNE3vHzcmxMYwd0l6L4pPjjm1rQ=="],
-
-    "@types/estree": ["@types/estree@1.0.8", "", {}, "sha512-dWHzHa2WqEXI/O1E9OjrocMTKJl2mSrEolh1Iomrv6U+JuNwaHXsXx9bLu5gG7BUWFIN0skIQJQ/L1rIex4X6w=="],
-
-    "@types/hast": ["@types/hast@3.0.4", "", { "dependencies": { "@types/unist": "*" } }, "sha512-WPs+bbQw5aCj+x6laNGWLH3wviHtoCv/P3+otBhbOhJgG8qtpdAMlTCxLtsTWA7LH1Oh/bFCHsBn0TPS5m30EQ=="],
-
-    "@types/node": ["@types/node@24.0.4", "", { "dependencies": { "undici-types": "~7.8.0" } }, "sha512-ulyqAkrhnuNq9pB76DRBTkcS6YsmDALy6Ua63V8OhrOBgbcYt6IOdzpw5P1+dyRIyMerzLkeYWBeOXPpA9GMAA=="],
-
-    "@types/react": ["@types/react@19.1.4", "", { "dependencies": { "csstype": "^3.0.2" } }, "sha512-EB1yiiYdvySuIITtD5lhW4yPyJ31RkJkkDw794LaQYrxCSaQV/47y5o1FMC4zF9ZyjUjzJMZwbovEnT5yHTW6g=="],
-
-    "@types/react-dom": ["@types/react-dom@19.1.5", "", { "peerDependencies": { "@types/react": "^19.0.0" } }, "sha512-CMCjrWucUBZvohgZxkjd6S9h0nZxXjzus6yDfUb+xLxYM7VvjKNH1tQrE9GWLql1XoOP4/Ds3bwFqShHUYraGg=="],
-
-    "@types/tinycolor2": ["@types/tinycolor2@1.4.6", "", {}, "sha512-iEN8J0BoMnsWBqjVbWH/c0G0Hh7O21lpR2/+PrvAVgWdzL7eexIFm4JN/Wn10PTcmNdtS6U67r499mlWMXOxNw=="],
-
-    "@types/unist": ["@types/unist@3.0.3", "", {}, "sha512-ko/gIFJRv177XgZsZcBwnqJN5x/Gien8qNOn0D5bQU/zAzVf9Zt3BlcUiLqhV9y4ARk0GbT3tnUiPNgnTXzc/Q=="],
-
-    "@typescript-eslint/project-service": ["@typescript-eslint/project-service@8.35.0", "", { "dependencies": { "@typescript-eslint/tsconfig-utils": "^8.35.0", "@typescript-eslint/types": "^8.35.0", "debug": "^4.3.4" }, "peerDependencies": { "typescript": ">=4.8.4 <5.9.0" } }, "sha512-41xatqRwWZuhUMF/aZm2fcUsOFKNcG28xqRSS6ZVr9BVJtGExosLAm5A1OxTjRMagx8nJqva+P5zNIGt8RIgbQ=="],
-
-    "@typescript-eslint/tsconfig-utils": ["@typescript-eslint/tsconfig-utils@8.35.0", "", { "peerDependencies": { "typescript": ">=4.8.4 <5.9.0" } }, "sha512-04k/7247kZzFraweuEirmvUj+W3bJLI9fX6fbo1Qm2YykuBvEhRTPl8tcxlYO8kZZW+HIXfkZNoasVb8EV4jpA=="],
-
-    "@typescript-eslint/types": ["@typescript-eslint/types@8.35.0", "", {}, "sha512-0mYH3emanku0vHw2aRLNGqe7EXh9WHEhi7kZzscrMDf6IIRUQ5Jk4wp1QrledE/36KtdZrVfKnE32eZCf/vaVQ=="],
-
-    "@typescript-eslint/typescript-estree": ["@typescript-eslint/typescript-estree@8.35.0", "", { "dependencies": { "@typescript-eslint/project-service": "8.35.0", "@typescript-eslint/tsconfig-utils": "8.35.0", "@typescript-eslint/types": "8.35.0", "@typescript-eslint/visitor-keys": "8.35.0", "debug": "^4.3.4", "fast-glob": "^3.3.2", "is-glob": "^4.0.3", "minimatch": "^9.0.4", "semver": "^7.6.0", "ts-api-utils": "^2.1.0" }, "peerDependencies": { "typescript": ">=4.8.4 <5.9.0" } }, "sha512-F+BhnaBemgu1Qf8oHrxyw14wq6vbL8xwWKKMwTMwYIRmFFY/1n/9T/jpbobZL8vp7QyEUcC6xGrnAO4ua8Kp7w=="],
-
-    "@typescript-eslint/visitor-keys": ["@typescript-eslint/visitor-keys@8.35.0", "", { "dependencies": { "@typescript-eslint/types": "8.35.0", "eslint-visitor-keys": "^4.2.1" } }, "sha512-zTh2+1Y8ZpmeQaQVIc/ZZxsx8UzgKJyNg1PTvjzC7WMhPSVS8bfDX34k1SrwOf016qd5RU3az2UxUNue3IfQ5g=="],
-
-    "ansi-escapes": ["ansi-escapes@4.3.2", "", { "dependencies": { "type-fest": "^0.21.3" } }, "sha512-gKXj5ALrKWQLsYG9jlTRmR/xKluxHV+Z9QEwNIgCfM1/uwPMCuzVVnh5mwTd+OuBZcwSIMbqssNWRm1lE51QaQ=="],
-
-    "ansi-regex": ["ansi-regex@6.1.0", "", {}, "sha512-7HSX4QQb4CspciLpVFwyRe79O3xsIZDDLER21kERQ71oaPodF8jL725AgJMFAYbooIqolJoRLuM81SpeUkpkvA=="],
-
-    "ansi-styles": ["ansi-styles@4.3.0", "", { "dependencies": { "color-convert": "^2.0.1" } }, "sha512-zbB9rCJAT1rbjiVDb2hqKFHNYLxgtk8NURxZ3IZwD3F6NtxbXZQCnnSi1Lkx+IDohdPlFp222wVALIheZJQSEg=="],
-
-    "balanced-match": ["balanced-match@1.0.2", "", {}, "sha512-3oSeUO0TMV67hN1AmbXsK4yaqU7tjiHlbxRDZOpH0KW9+CeX4bRAaX0Anxt0tx2MrpRpWwQaPwIlISEJhYU5Pw=="],
-
-<<<<<<< HEAD
-    "blade": ["blade@3.4.3-ben-ron-1218-experimental-971", "", { "dependencies": { "@hono/node-ws": "1.2.0", "@ronin/compiler": "0.18.9", "@ronin/react": "0.1.4", "@ronin/syntax": "0.2.43", "@stefanprobst/rehype-extract-toc": "3.0.0", "@tailwindcss/node": "4.1.6", "@tailwindcss/oxide": "4.1.6", "@typescript-eslint/typescript-estree": "8.35.0", "dotenv": "16.5.0", "esbuild": "0.25.5", "gradient-string": "3.0.0", "ronin": "6.7.4" }, "bin": { "blade": "dist/private/shell/index.js" } }, "sha512-venIJJg9E3t1XxxVDSEE0F9sO34TFK7g141VhB4BTZ0BDBVM2JD7ZEUPKWFdAixuxcgcoqGPYcACg3CUd06T2g=="],
-=======
-    "blade": ["blade@3.4.4", "", { "dependencies": { "@hono/node-ws": "1.2.0", "@ronin/compiler": "0.18.9", "@ronin/react": "0.1.4", "@ronin/syntax": "0.2.43", "@stefanprobst/rehype-extract-toc": "3.0.0", "@tailwindcss/node": "4.1.6", "@tailwindcss/oxide": "4.1.6", "@typescript-eslint/typescript-estree": "8.35.0", "dotenv": "16.5.0", "esbuild": "0.25.5", "gradient-string": "3.0.0", "ronin": "6.7.4" }, "bin": { "blade": "dist/private/shell/index.js" } }, "sha512-5i1nUCvmwf+bEh7Aw3+TSLuvrZ3HI0e4aUPqowDy2LLgxiEtF5cJqBAqoL1l5y8BND9G+0X+S2usoXs37CK5FQ=="],
->>>>>>> d6a54fc0
-
-    "brace-expansion": ["brace-expansion@2.0.2", "", { "dependencies": { "balanced-match": "^1.0.0" } }, "sha512-Jt0vHyM+jmUBqojB7E1NIYadt0vI0Qxjxd2TErW94wDz+E2LAm5vKMXXwg6ZZBTHPuUlDgQHKXvjGBdfcF1ZDQ=="],
-
-    "braces": ["braces@3.0.3", "", { "dependencies": { "fill-range": "^7.1.1" } }, "sha512-yQbXgO/OSZVD2IsiLlro+7Hf6Q18EJrKSEsdoMzKePKXct3gvD8oLcOQdIzGupr5Fj+EDe8gO/lxc1BzfMpxvA=="],
-
-    "bundle-name": ["bundle-name@4.1.0", "", { "dependencies": { "run-applescript": "^7.0.0" } }, "sha512-tjwM5exMg6BGRI+kNmTntNsvdZS1X8BFYS6tnJ2hdH0kVxM6/eVZ2xy+FqStSWvYmtfFMDLIxurorHwDKfDz5Q=="],
-
-    "chalk": ["chalk@5.4.1", "", {}, "sha512-zgVZuo2WcZgfUEmsn6eO3kINexW8RAE4maiQ8QNs8CtpPCSyMiYsULR3HQYkm3w8FIA3SberyMJMSldGsW+U3w=="],
-
-    "chalk-template": ["chalk-template@1.1.0", "", { "dependencies": { "chalk": "^5.2.0" } }, "sha512-T2VJbcDuZQ0Tb2EWwSotMPJjgpy1/tGee1BTpUNsGZ/qgNjV2t7Mvu+d4600U564nbLesN1x2dPL+xii174Ekg=="],
-
-    "chardet": ["chardet@0.7.0", "", {}, "sha512-mT8iDcrh03qDGRRmoA2hmBJnxpllMR+0/0qlzjqZES6NdiWDcZkCNAk4rPFZ9Q85r27unkiNNg8ZOiwZXBHwcA=="],
-
-    "chownr": ["chownr@3.0.0", "", {}, "sha512-+IxzY9BZOQd/XuYPRmrvEVjF/nqj5kgT4kEq7VofrDoM1MxoRjEWkrCC3EtLi59TVawxTAn+orJwFQcrqEN1+g=="],
-
-    "cli-cursor": ["cli-cursor@5.0.0", "", { "dependencies": { "restore-cursor": "^5.0.0" } }, "sha512-aCj4O5wKyszjMmDT4tZj93kxyydN/K5zPWSCe6/0AV/AA1pqe5ZBIw0a2ZfPQV7lL5/yb5HsUreJ6UFAF1tEQw=="],
-
-    "cli-spinners": ["cli-spinners@2.9.2", "", {}, "sha512-ywqV+5MmyL4E7ybXgKys4DugZbX0FC6LnwrhjuykIjnK9k8OQacQ7axGKnjDXWNhns0xot3bZI5h55H8yo9cJg=="],
-
-    "cli-width": ["cli-width@4.1.0", "", {}, "sha512-ouuZd4/dm2Sw5Gmqy6bGyNNNe1qt9RpmxveLSO7KcgsTnU7RXfsw+/bukWGo1abgBiMAic068rclZsO4IWmmxQ=="],
-
-    "color-convert": ["color-convert@2.0.1", "", { "dependencies": { "color-name": "~1.1.4" } }, "sha512-RRECPsj7iu/xb5oKYcsFHSppFNnsj/52OVTRKb4zP5onXwVF3zVmmToNcOfGC+CRDpfK/U584fMg38ZHCaElKQ=="],
-
-    "color-name": ["color-name@1.1.4", "", {}, "sha512-dOy+3AuW3a2wNbZHIuMZpTcgjGuLU/uBL/ubcZF9OXbDo8ff4O8yVp5Bf0efS8uEoYo5q4Fx7dY9OgQGXgAsQA=="],
-
-    "csstype": ["csstype@3.1.3", "", {}, "sha512-M1uQkMl8rQK/szD0LNhtqxIPLpimGm8sOBwU7lLnCpSbTyY3yeU1Vc7l4KT5zT4s/yOxHH5O7tIuuLOCnLADRw=="],
-
-    "debug": ["debug@4.4.1", "", { "dependencies": { "ms": "^2.1.3" } }, "sha512-KcKCqiftBJcZr++7ykoDIEwSa3XWowTfNPo92BYxjXiyYEVrUQh2aLyhxBCwww+heortUFxEJYcRzosstTEBYQ=="],
-
-    "default-browser": ["default-browser@5.2.1", "", { "dependencies": { "bundle-name": "^4.1.0", "default-browser-id": "^5.0.0" } }, "sha512-WY/3TUME0x3KPYdRRxEJJvXRHV4PyPoUsxtZa78lwItwRQRHhd2U9xOscaT/YTf8uCXIAjeJOFBVEh/7FtD8Xg=="],
-
-    "default-browser-id": ["default-browser-id@5.0.0", "", {}, "sha512-A6p/pu/6fyBcA1TRz/GqWYPViplrftcW2gZC9q79ngNCKAeR/X3gcEdXQHl4KNXV+3wgIJ1CPkJQ3IHM6lcsyA=="],
-
-    "define-lazy-prop": ["define-lazy-prop@3.0.0", "", {}, "sha512-N+MeXYoqr3pOgn8xfyRPREN7gHakLYjhsHhWGT3fWAiL4IkAt0iDw14QiiEm2bE30c5XX5q0FtAA3CK5f9/BUg=="],
-
-    "detect-libc": ["detect-libc@2.0.4", "", {}, "sha512-3UDv+G9CsCKO1WKMGw9fwq/SWJYbI0c5Y7LU1AXYoDdbhE2AHQ6N6Nb34sG8Fj7T5APy8qXDCKuuIHd1BR0tVA=="],
-
-    "dotenv": ["dotenv@16.5.0", "", {}, "sha512-m/C+AwOAr9/W1UOIZUo232ejMNnJAJtYQjUbHoNTBNTJSvqzzDh7vnrei3o3r3m9blf6ZoDkvcw0VmozNRFJxg=="],
-
-    "emoji-regex": ["emoji-regex@10.4.0", "", {}, "sha512-EC+0oUMY1Rqm4O6LLrgjtYDvcVYTy7chDnM4Q7030tP4Kwj3u/pR6gP9ygnp2CJMK5Gq+9Q2oqmrFJAz01DXjw=="],
-
-    "enhanced-resolve": ["enhanced-resolve@5.18.2", "", { "dependencies": { "graceful-fs": "^4.2.4", "tapable": "^2.2.0" } }, "sha512-6Jw4sE1maoRJo3q8MsSIn2onJFbLTOjY9hlx4DZXmOKvLRd1Ok2kXmAGXaafL2+ijsJZ1ClYbl/pmqr9+k4iUQ=="],
-
-    "esbuild": ["esbuild@0.25.5", "", { "optionalDependencies": { "@esbuild/aix-ppc64": "0.25.5", "@esbuild/android-arm": "0.25.5", "@esbuild/android-arm64": "0.25.5", "@esbuild/android-x64": "0.25.5", "@esbuild/darwin-arm64": "0.25.5", "@esbuild/darwin-x64": "0.25.5", "@esbuild/freebsd-arm64": "0.25.5", "@esbuild/freebsd-x64": "0.25.5", "@esbuild/linux-arm": "0.25.5", "@esbuild/linux-arm64": "0.25.5", "@esbuild/linux-ia32": "0.25.5", "@esbuild/linux-loong64": "0.25.5", "@esbuild/linux-mips64el": "0.25.5", "@esbuild/linux-ppc64": "0.25.5", "@esbuild/linux-riscv64": "0.25.5", "@esbuild/linux-s390x": "0.25.5", "@esbuild/linux-x64": "0.25.5", "@esbuild/netbsd-arm64": "0.25.5", "@esbuild/netbsd-x64": "0.25.5", "@esbuild/openbsd-arm64": "0.25.5", "@esbuild/openbsd-x64": "0.25.5", "@esbuild/sunos-x64": "0.25.5", "@esbuild/win32-arm64": "0.25.5", "@esbuild/win32-ia32": "0.25.5", "@esbuild/win32-x64": "0.25.5" }, "bin": { "esbuild": "bin/esbuild" } }, "sha512-P8OtKZRv/5J5hhz0cUAdu/cLuPIKXpQl1R9pZtvmHWQvrAUVd0UNIPT4IB4W3rNOqVO0rlqHmCIbSwxh/c9yUQ=="],
-
-    "eslint-visitor-keys": ["eslint-visitor-keys@4.2.1", "", {}, "sha512-Uhdk5sfqcee/9H/rCOJikYz67o0a2Tw2hGRPOG2Y1R2dg7brRe1uG0yaNQDHu+TO/uQPF/5eCapvYSmHUjt7JQ=="],
-
-    "estree-util-is-identifier-name": ["estree-util-is-identifier-name@3.0.0", "", {}, "sha512-hFtqIDZTIUZ9BXLb8y4pYGyk6+wekIivNVTcmvk8NoOh+VeRn5y6cEHzbURrWbfp1fIqdVipilzj+lfaadNZmg=="],
-
-    "estree-util-value-to-estree": ["estree-util-value-to-estree@3.4.0", "", { "dependencies": { "@types/estree": "^1.0.0" } }, "sha512-Zlp+gxis+gCfK12d3Srl2PdX2ybsEA8ZYy6vQGVQTNNYLEGRQQ56XB64bjemN8kxIKXP1nC9ip4Z+ILy9LGzvQ=="],
-
-    "external-editor": ["external-editor@3.1.0", "", { "dependencies": { "chardet": "^0.7.0", "iconv-lite": "^0.4.24", "tmp": "^0.0.33" } }, "sha512-hMQ4CX1p1izmuLYyZqLMO/qGNw10wSv9QDCPfzXfyFrOaCSSoRfqE1Kf1s5an66J5JZC62NewG+mK49jOCtQew=="],
-
-    "fast-glob": ["fast-glob@3.3.3", "", { "dependencies": { "@nodelib/fs.stat": "^2.0.2", "@nodelib/fs.walk": "^1.2.3", "glob-parent": "^5.1.2", "merge2": "^1.3.0", "micromatch": "^4.0.8" } }, "sha512-7MptL8U0cqcFdzIzwOTHoilX9x5BrNqye7Z/LuC7kCMRio1EMSyqRK3BEAUD7sXRq4iT4AzTVuZdhgQ2TCvYLg=="],
-
-    "fastq": ["fastq@1.19.1", "", { "dependencies": { "reusify": "^1.0.4" } }, "sha512-GwLTyxkCXjXbxqIhTsMI2Nui8huMPtnxg7krajPJAjnEG/iiOS7i+zCtWGZR9G0NBKbXKh6X9m9UIsYX/N6vvQ=="],
-
-    "fill-range": ["fill-range@7.1.1", "", { "dependencies": { "to-regex-range": "^5.0.1" } }, "sha512-YsGpe3WHLK8ZYi4tWDg2Jy3ebRz2rXowDxnld4bkQB00cc/1Zw9AWnC0i9ztDJitivtQvaI9KaLyKrc+hBW0yg=="],
-
-    "get-east-asian-width": ["get-east-asian-width@1.3.0", "", {}, "sha512-vpeMIQKxczTD/0s2CdEWHcb0eeJe6TFjxb+J5xgX7hScxqrGuyjmv4c1D4A/gelKfyox0gJJwIHF+fLjeaM8kQ=="],
-
-    "get-port": ["get-port@7.1.0", "", {}, "sha512-QB9NKEeDg3xxVwCCwJQ9+xycaz6pBB6iQ76wiWMl1927n0Kir6alPiP+yuiICLLU4jpMe08dXfpebuQppFA2zw=="],
-
-    "glob-parent": ["glob-parent@5.1.2", "", { "dependencies": { "is-glob": "^4.0.1" } }, "sha512-AOIgSQCepiJYwP3ARnGx+5VnTu2HBYdzbGP45eLw1vr3zB3vZLeyed1sC9hnbcOc9/SrMyM5RPQrkGz4aS9Zow=="],
-
-    "graceful-fs": ["graceful-fs@4.2.11", "", {}, "sha512-RbJ5/jmFcNNCcDV5o9eTnBLJ/HszWV0P73bc+Ff4nS/rJj+YaS6IGyiOL0VoBYX+l1Wrl3k63h/KrH+nhJ0XvQ=="],
-
-    "gradient-string": ["gradient-string@3.0.0", "", { "dependencies": { "chalk": "^5.3.0", "tinygradient": "^1.1.5" } }, "sha512-frdKI4Qi8Ihp4C6wZNB565de/THpIaw3DjP5ku87M+N9rNSGmPTjfkq61SdRXB7eCaL8O1hkKDvf6CDMtOzIAg=="],
-
-    "hast-util-heading-rank": ["hast-util-heading-rank@3.0.0", "", { "dependencies": { "@types/hast": "^3.0.0" } }, "sha512-EJKb8oMUXVHcWZTDepnr+WNbfnXKFNf9duMesmr4S8SXTJBJ9M4Yok08pu9vxdJwdlGRhVumk9mEhkEvKGifwA=="],
-
-    "hast-util-to-string": ["hast-util-to-string@3.0.1", "", { "dependencies": { "@types/hast": "^3.0.0" } }, "sha512-XelQVTDWvqcl3axRfI0xSeoVKzyIFPwsAGSLIsKdJKQMXDYJS4WYrBNF/8J7RdhIcFI2BOHgAifggsvsxp/3+A=="],
-
-    "hono": ["hono@4.8.3", "", {}, "sha512-jYZ6ZtfWjzBdh8H/0CIFfCBHaFL75k+KMzaM177hrWWm2TWL39YMYaJgB74uK/niRc866NMlH9B8uCvIo284WQ=="],
-
-    "iconv-lite": ["iconv-lite@0.4.24", "", { "dependencies": { "safer-buffer": ">= 2.1.2 < 3" } }, "sha512-v3MXnZAcvnywkTUEZomIActle7RXXeedOR31wwl7VlyoXO4Qi9arvSenNQWne1TcRwhCL1HwLI21bEqdpj8/rA=="],
-
-    "ini": ["ini@5.0.0", "", {}, "sha512-+N0ngpO3e7cRUWOJAS7qw0IZIVc6XPrW4MlFBdD066F2L4k1L6ker3hLqSq7iXxU5tgS4WGkIUElWn5vogAEnw=="],
-
-    "is-docker": ["is-docker@3.0.0", "", { "bin": { "is-docker": "cli.js" } }, "sha512-eljcgEDlEns/7AXFosB5K/2nCM4P7FQPkGc/DWLy5rmFEWvZayGrik1d9/QIY5nJ4f9YsVvBkA6kJpHn9rISdQ=="],
-
-    "is-extglob": ["is-extglob@2.1.1", "", {}, "sha512-SbKbANkN603Vi4jEZv49LeVJMn4yGwsbzZworEoyEiutsN3nJYdbO36zfhGJ6QEDpOZIFkDtnq5JRxmvl3jsoQ=="],
-
-    "is-fullwidth-code-point": ["is-fullwidth-code-point@3.0.0", "", {}, "sha512-zymm5+u+sCsSWyD9qNaejV3DFvhCKclKdizYaJUuHA83RLjb7nSuGnddCHGv0hk+KY7BMAlsWeK4Ueg6EV6XQg=="],
-
-    "is-glob": ["is-glob@4.0.3", "", { "dependencies": { "is-extglob": "^2.1.1" } }, "sha512-xelSayHH36ZgE7ZWhli7pW34hNbNl8Ojv5KVmkJD4hBdD3th8Tfk9vYasLM+mXWOZhFkgZfxhLSnrwRr4elSSg=="],
-
-    "is-inside-container": ["is-inside-container@1.0.0", "", { "dependencies": { "is-docker": "^3.0.0" }, "bin": { "is-inside-container": "cli.js" } }, "sha512-KIYLCCJghfHZxqjYBE7rEy0OBuTd5xCHS7tHVgvCLkx7StIoaxwNW3hCALgEUjFfeRk+MG/Qxmp/vtETEF3tRA=="],
-
-    "is-interactive": ["is-interactive@2.0.0", "", {}, "sha512-qP1vozQRI+BMOPcjFzrjXuQvdak2pHNUMZoeG2eRbiSqyvbEf/wQtEOTOX1guk6E3t36RkaqiSt8A/6YElNxLQ=="],
-
-    "is-number": ["is-number@7.0.0", "", {}, "sha512-41Cifkg6e8TylSpdtTpeLVMqvSBEVzTttHvERD741+pnZ8ANv0004MRL43QKPDlK9cGvNp6NZWZUBlbGXYxxng=="],
-
-    "is-unicode-supported": ["is-unicode-supported@2.1.0", "", {}, "sha512-mE00Gnza5EEB3Ds0HfMyllZzbBrmLOX3vfWoj9A9PEnTfratQ/BcaJOuMhnkhjXvb2+FkY3VuHqtAGpTPmglFQ=="],
-
-    "is-wsl": ["is-wsl@3.1.0", "", { "dependencies": { "is-inside-container": "^1.0.0" } }, "sha512-UcVfVfaK4Sc4m7X3dUSoHoozQGBEFeDC+zVo06t98xe8CzHSZZBekNXH+tu0NalHolcJ/QAGqS46Hef7QXBIMw=="],
-
-    "jiti": ["jiti@2.4.2", "", { "bin": { "jiti": "lib/jiti-cli.mjs" } }, "sha512-rg9zJN+G4n2nfJl5MW3BMygZX56zKPNVEYYqq7adpmMh4Jn2QNEwhvQlFy6jPVdcod7txZtKHWnyZiA3a0zP7A=="],
-
-    "js-tokens": ["js-tokens@4.0.0", "", {}, "sha512-RdJUflcE3cUzKiMqQgsCu06FPu9UdIJO0beYbPhHN4k6apgJtifcoCtT9bcxOpYBtpD2kCM6Sbzg4CausW/PKQ=="],
-
-    "json5": ["json5@2.2.3", "", { "bin": { "json5": "lib/cli.js" } }, "sha512-XmOWe7eyHYH14cLdVPoyg+GOH3rYX++KpzrylJwSW98t3Nk+U8XOl8FWKOgwtzdb8lXGf6zYwDUzeHMWfxasyg=="],
-
-    "lightningcss": ["lightningcss@1.29.2", "", { "dependencies": { "detect-libc": "^2.0.3" }, "optionalDependencies": { "lightningcss-darwin-arm64": "1.29.2", "lightningcss-darwin-x64": "1.29.2", "lightningcss-freebsd-x64": "1.29.2", "lightningcss-linux-arm-gnueabihf": "1.29.2", "lightningcss-linux-arm64-gnu": "1.29.2", "lightningcss-linux-arm64-musl": "1.29.2", "lightningcss-linux-x64-gnu": "1.29.2", "lightningcss-linux-x64-musl": "1.29.2", "lightningcss-win32-arm64-msvc": "1.29.2", "lightningcss-win32-x64-msvc": "1.29.2" } }, "sha512-6b6gd/RUXKaw5keVdSEtqFVdzWnU5jMxTUjA2bVcMNPLwSQ08Sv/UodBVtETLCn7k4S1Ibxwh7k68IwLZPgKaA=="],
-
-    "lightningcss-darwin-arm64": ["lightningcss-darwin-arm64@1.29.2", "", { "os": "darwin", "cpu": "arm64" }, "sha512-cK/eMabSViKn/PG8U/a7aCorpeKLMlK0bQeNHmdb7qUnBkNPnL+oV5DjJUo0kqWsJUapZsM4jCfYItbqBDvlcA=="],
-
-    "lightningcss-darwin-x64": ["lightningcss-darwin-x64@1.29.2", "", { "os": "darwin", "cpu": "x64" }, "sha512-j5qYxamyQw4kDXX5hnnCKMf3mLlHvG44f24Qyi2965/Ycz829MYqjrVg2H8BidybHBp9kom4D7DR5VqCKDXS0w=="],
-
-    "lightningcss-freebsd-x64": ["lightningcss-freebsd-x64@1.29.2", "", { "os": "freebsd", "cpu": "x64" }, "sha512-wDk7M2tM78Ii8ek9YjnY8MjV5f5JN2qNVO+/0BAGZRvXKtQrBC4/cn4ssQIpKIPP44YXw6gFdpUF+Ps+RGsCwg=="],
-
-    "lightningcss-linux-arm-gnueabihf": ["lightningcss-linux-arm-gnueabihf@1.29.2", "", { "os": "linux", "cpu": "arm" }, "sha512-IRUrOrAF2Z+KExdExe3Rz7NSTuuJ2HvCGlMKoquK5pjvo2JY4Rybr+NrKnq0U0hZnx5AnGsuFHjGnNT14w26sg=="],
-
-    "lightningcss-linux-arm64-gnu": ["lightningcss-linux-arm64-gnu@1.29.2", "", { "os": "linux", "cpu": "arm64" }, "sha512-KKCpOlmhdjvUTX/mBuaKemp0oeDIBBLFiU5Fnqxh1/DZ4JPZi4evEH7TKoSBFOSOV3J7iEmmBaw/8dpiUvRKlQ=="],
-
-    "lightningcss-linux-arm64-musl": ["lightningcss-linux-arm64-musl@1.29.2", "", { "os": "linux", "cpu": "arm64" }, "sha512-Q64eM1bPlOOUgxFmoPUefqzY1yV3ctFPE6d/Vt7WzLW4rKTv7MyYNky+FWxRpLkNASTnKQUaiMJ87zNODIrrKQ=="],
-
-    "lightningcss-linux-x64-gnu": ["lightningcss-linux-x64-gnu@1.29.2", "", { "os": "linux", "cpu": "x64" }, "sha512-0v6idDCPG6epLXtBH/RPkHvYx74CVziHo6TMYga8O2EiQApnUPZsbR9nFNrg2cgBzk1AYqEd95TlrsL7nYABQg=="],
-
-    "lightningcss-linux-x64-musl": ["lightningcss-linux-x64-musl@1.29.2", "", { "os": "linux", "cpu": "x64" }, "sha512-rMpz2yawkgGT8RULc5S4WiZopVMOFWjiItBT7aSfDX4NQav6M44rhn5hjtkKzB+wMTRlLLqxkeYEtQ3dd9696w=="],
-
-    "lightningcss-win32-arm64-msvc": ["lightningcss-win32-arm64-msvc@1.29.2", "", { "os": "win32", "cpu": "arm64" }, "sha512-nL7zRW6evGQqYVu/bKGK+zShyz8OVzsCotFgc7judbt6wnB2KbiKKJwBE4SGoDBQ1O94RjW4asrCjQL4i8Fhbw=="],
-
-    "lightningcss-win32-x64-msvc": ["lightningcss-win32-x64-msvc@1.29.2", "", { "os": "win32", "cpu": "x64" }, "sha512-EdIUW3B2vLuHmv7urfzMI/h2fmlnOQBk1xlsDxkN1tCWKjNFjfLhGxYk8C8mzpSfr+A6jFFIi8fU6LbQGsRWjA=="],
-
-    "log-symbols": ["log-symbols@6.0.0", "", { "dependencies": { "chalk": "^5.3.0", "is-unicode-supported": "^1.3.0" } }, "sha512-i24m8rpwhmPIS4zscNzK6MSEhk0DUWa/8iYQWxhffV8jkI4Phvs3F+quL5xvS0gdQR0FyTCMMH33Y78dDTzzIw=="],
-
-    "loose-envify": ["loose-envify@1.4.0", "", { "dependencies": { "js-tokens": "^3.0.0 || ^4.0.0" }, "bin": { "loose-envify": "cli.js" } }, "sha512-lyuxPGr/Wfhrlem2CL/UcnUc1zcqKAImBDzukY7Y5F/yQiNdko6+fRLevlw1HgMySw7f611UIY408EtxRSoK3Q=="],
-
-    "magic-string": ["magic-string@0.30.17", "", { "dependencies": { "@jridgewell/sourcemap-codec": "^1.5.0" } }, "sha512-sNPKHvyjVf7gyjwS4xGTaW/mCnF8wnjtifKBEhxfZ7E/S8tQ0rssrwGNn6q8JH/ohItJfSQp9mBtQYuTlH5QnA=="],
-
-    "merge2": ["merge2@1.4.1", "", {}, "sha512-8q7VEgMJW4J8tcfVPy8g09NcQwZdbwFEqhe/WZkoIzjn/3TGDwtOCYtXGxA3O8tPzpczCCDgv+P2P5y00ZJOOg=="],
-
-    "micromatch": ["micromatch@4.0.8", "", { "dependencies": { "braces": "^3.0.3", "picomatch": "^2.3.1" } }, "sha512-PXwfBhYu0hBCPw8Dn0E+WDYb7af3dSLVWKi3HGv84IdF4TyFoC0ysxFd0Goxw7nSv4T/PzEJQxsYsEiFCKo2BA=="],
-
-    "mimic-function": ["mimic-function@5.0.1", "", {}, "sha512-VP79XUPxV2CigYP3jWwAUFSku2aKqBH7uTAapFWCBqutsbmDo96KY5o8uh6U+/YSIn5OxJnXp73beVkpqMIGhA=="],
-
-    "minimatch": ["minimatch@9.0.5", "", { "dependencies": { "brace-expansion": "^2.0.1" } }, "sha512-G6T0ZX48xgozx7587koeX9Ys2NYy6Gmv//P89sEte9V9whIapMNF4idKxnW2QtCcLiTWlb/wfCabAtAFWhhBow=="],
-
-    "minipass": ["minipass@7.1.2", "", {}, "sha512-qOOzS1cBTWYF4BH8fVePDBOO9iptMnGUEZwNc/cMWnTV2nVLZ7VoNWEPHkYczZA0pdoA7dl6e7FL659nX9S2aw=="],
-
-    "minizlib": ["minizlib@3.0.2", "", { "dependencies": { "minipass": "^7.1.2" } }, "sha512-oG62iEk+CYt5Xj2YqI5Xi9xWUeZhDI8jjQmC5oThVH5JGCTgIjr7ciJDzC7MBzYd//WvR1OTmP5Q38Q8ShQtVA=="],
-
-    "mkdirp": ["mkdirp@3.0.1", "", { "bin": { "mkdirp": "dist/cjs/src/bin.js" } }, "sha512-+NsyUUAZDmo6YVHzL/stxSu3t9YS1iljliy3BSDrXJ/dkn1KYdmtZODGGjLcc9XLgVVpH4KshHB8XmZgMhaBXg=="],
-
-    "ms": ["ms@2.1.3", "", {}, "sha512-6FlzubTLZG3J2a/NVCAleEhjzq5oxgHyaCU9yYXvcLsvoVaHJq/s5xXI6/XXP6tz7R9xAOtHnSO/tXtF3WRTlA=="],
-
-    "mute-stream": ["mute-stream@2.0.0", "", {}, "sha512-WWdIxpyjEn+FhQJQQv9aQAYlHoNVdzIzUySNV1gHUPDSdZJ3yZn7pAAbQcV7B56Mvu881q9FZV+0Vx2xC44VWA=="],
-
-    "onetime": ["onetime@7.0.0", "", { "dependencies": { "mimic-function": "^5.0.0" } }, "sha512-VXJjc87FScF88uafS3JllDgvAm+c/Slfz06lorj2uAY34rlUu0Nt+v8wreiImcrgAjjIHp1rXpTDlLOGw29WwQ=="],
-
-    "open": ["open@10.1.0", "", { "dependencies": { "default-browser": "^5.2.1", "define-lazy-prop": "^3.0.0", "is-inside-container": "^1.0.0", "is-wsl": "^3.1.0" } }, "sha512-mnkeQ1qP5Ue2wd+aivTD3NHd/lZ96Lu0jgf0pwktLPtx6cTZiH7tyeGRRHs0zX0rbrahXPnXlUnbeXyaBBuIaw=="],
-
-    "ora": ["ora@8.1.1", "", { "dependencies": { "chalk": "^5.3.0", "cli-cursor": "^5.0.0", "cli-spinners": "^2.9.2", "is-interactive": "^2.0.0", "is-unicode-supported": "^2.0.0", "log-symbols": "^6.0.0", "stdin-discarder": "^0.2.2", "string-width": "^7.2.0", "strip-ansi": "^7.1.0" } }, "sha512-YWielGi1XzG1UTvOaCFaNgEnuhZVMSHYkW/FQ7UX8O26PtlpdM84c0f7wLPlkvx2RfiQmnzd61d/MGxmpQeJPw=="],
-
-    "os-tmpdir": ["os-tmpdir@1.0.2", "", {}, "sha512-D2FR03Vir7FIu45XBY20mTb+/ZSWB00sjU9jdQXt83gDrI4Ztz5Fs7/yy74g2N5SVQY4xY1qDr4rNddwYRVX0g=="],
-
-    "picomatch": ["picomatch@2.3.1", "", {}, "sha512-JU3teHTNjmE2VCGFzuY8EXzCDVwEqB2a8fsIvwaStHhAWJEeVd1o1QD80CU6+ZdEXXSLbSsuLwJjkCBWqRQUVA=="],
-
-    "queue-microtask": ["queue-microtask@1.2.3", "", {}, "sha512-NuaNSa6flKT5JaSYQzJok04JzTL1CA6aGhv5rfLW3PgqA+M2ChpZQnAC8h8i4ZFkBS8X5RqkDBHA7r4hej3K9A=="],
-
-    "react": ["react@0.0.0-experimental-df12d7eac-20230510", "", { "dependencies": { "loose-envify": "^1.1.0" } }, "sha512-XYJ9b0YY0Yo0FXe2BM23vgKIv3RCSFqyg5jaoZN4ipBx/I3RNuEW0ZVY8q8HTJlRFAvk+2bL9tIY92o5a4pzaA=="],
-
-    "react-dom": ["react-dom@0.0.0-experimental-df12d7eac-20230510", "", { "dependencies": { "loose-envify": "^1.1.0", "scheduler": "0.0.0-experimental-df12d7eac-20230510" }, "peerDependencies": { "react": "0.0.0-experimental-df12d7eac-20230510" } }, "sha512-qRWjsUKhNS43+rAWBHlMIRdgetlM54fPctW524m7ZnYRv+cahA7rlIQaQ9eIHCc1VwrWO8l3eom9wzl0ZVUdIw=="],
-
-    "resolve-from": ["resolve-from@5.0.0", "", {}, "sha512-qYg9KP24dD5qka9J47d0aVky0N+b4fTU89LN9iDnjB5waksiC49rvMB0PrUJQGoTmH50XPiqOvAjDfaijGxYZw=="],
-
-    "restore-cursor": ["restore-cursor@5.1.0", "", { "dependencies": { "onetime": "^7.0.0", "signal-exit": "^4.1.0" } }, "sha512-oMA2dcrw6u0YfxJQXm342bFKX/E4sG9rbTzO9ptUcR/e8A33cHuvStiYOwH7fszkZlZ1z/ta9AAoPk2F4qIOHA=="],
-
-    "reusify": ["reusify@1.1.0", "", {}, "sha512-g6QUff04oZpHs0eG5p83rFLhHeV00ug/Yf9nZM6fLeUrPguBTkTQOdpAWWspMh55TZfVQDPaN3NQJfbVRAxdIw=="],
-
-    "ronin": ["ronin@6.7.4", "", { "dependencies": { "@ronin/cli": "0.3.19", "@ronin/compiler": "0.18.10", "@ronin/engine": "0.1.23", "@ronin/syntax": "0.2.43" }, "bin": { "ronin": "dist/bin/index.js" } }, "sha512-bYNbdEhP5BnDuxjISy9bGvwFhsgCGIUB33nILS3xHD7hQ6A70KojE+GUmLDSP3Qnm00SEjTXTRRCUWQGYyWInQ=="],
-
-    "run-applescript": ["run-applescript@7.0.0", "", {}, "sha512-9by4Ij99JUr/MCFBUkDKLWK3G9HVXmabKz9U5MlIAIuvuzkiOicRYs8XJLxX+xahD+mLiiCYDqF9dKAgtzKP1A=="],
-
-    "run-parallel": ["run-parallel@1.2.0", "", { "dependencies": { "queue-microtask": "^1.2.2" } }, "sha512-5l4VyZR86LZ/lDxZTR6jqL8AFE2S0IFLMP26AbjsLVADxHdhB/c0GUsH+y39UfCi3dzz8OlQuPmnaJOMoDHQBA=="],
-
-    "safer-buffer": ["safer-buffer@2.1.2", "", {}, "sha512-YZo3K82SD7Riyi0E1EQPojLz7kpepnSQI9IyPbHHg1XXXevb5dJI7tpyN2ADxGcQbHG7vcyRHk0cbwqcQriUtg=="],
-
-    "scheduler": ["scheduler@0.0.0-experimental-df12d7eac-20230510", "", { "dependencies": { "loose-envify": "^1.1.0" } }, "sha512-17ApDrY8cY33ugwPjAPt20o4RNA+iicbXq2F/oy8GzQTcqg12skn2wCAAIPUPnn86Z7URIseO3sRoGszR2uXPw=="],
-
-    "semver": ["semver@7.7.2", "", { "bin": { "semver": "bin/semver.js" } }, "sha512-RF0Fw+rO5AMf9MAyaRXI4AV0Ulj5lMHqVxxdSgiVbixSCXoEmmX/jk0CuJw4+3SqroYO9VoUh+HcuJivvtJemA=="],
-
-    "signal-exit": ["signal-exit@4.1.0", "", {}, "sha512-bzyZ1e88w9O1iNJbKnOlvYTrWPDl46O1bG0D3XInv+9tkPrxrN8jUUTiFlDkkmKWgn1M6CfIA13SuGqOa9Korw=="],
-
-    "source-map-js": ["source-map-js@1.2.1", "", {}, "sha512-UXWMKhLOwVKb728IUtQPXxfYU+usdybtUrK/8uGE8CQMvrhOpwvzDBwj0QhSL7MQc7vIsISBG8VQ8+IDQxpfQA=="],
-
-    "stdin-discarder": ["stdin-discarder@0.2.2", "", {}, "sha512-UhDfHmA92YAlNnCfhmq0VeNL5bDbiZGg7sZ2IvPsXubGkiNa9EC+tUTsjBRsYUAz87btI6/1wf4XoVvQ3uRnmQ=="],
-
-    "string-width": ["string-width@7.2.0", "", { "dependencies": { "emoji-regex": "^10.3.0", "get-east-asian-width": "^1.0.0", "strip-ansi": "^7.1.0" } }, "sha512-tsaTIkKW9b4N+AEj+SVA+WhJzV7/zMhcSu78mLKWSk7cXMOSHsBKFWUs0fWwq8QyK3MgJBQRX6Gbi4kYbdvGkQ=="],
-
-    "strip-ansi": ["strip-ansi@7.1.0", "", { "dependencies": { "ansi-regex": "^6.0.1" } }, "sha512-iq6eVVI64nQQTRYq2KtEg2d2uU7LElhTJwsH4YzIHZshxlgZms/wIc4VoDQTlG/IvVIrBKG06CrZnp0qv7hkcQ=="],
-
-    "tailwindcss": ["tailwindcss@4.1.6", "", {}, "sha512-j0cGLTreM6u4OWzBeLBpycK0WIh8w7kSwcUsQZoGLHZ7xDTdM69lN64AgoIEEwFi0tnhs4wSykUa5YWxAzgFYg=="],
-
-    "tapable": ["tapable@2.2.2", "", {}, "sha512-Re10+NauLTMCudc7T5WLFLAwDhQ0JWdrMK+9B2M8zR5hRExKmsRDCBA7/aV/pNJFltmBFO5BAMlQFi/vq3nKOg=="],
-
-    "tar": ["tar@7.4.3", "", { "dependencies": { "@isaacs/fs-minipass": "^4.0.0", "chownr": "^3.0.0", "minipass": "^7.1.2", "minizlib": "^3.0.1", "mkdirp": "^3.0.1", "yallist": "^5.0.0" } }, "sha512-5S7Va8hKfV7W5U6g3aYxXmlPoZVAwUMy9AOKyF2fVuZa2UD3qZjg578OrLRt8PcNN1PleVaL/5/yYATNL0ICUw=="],
-
-    "tinycolor2": ["tinycolor2@1.6.0", "", {}, "sha512-XPaBkWQJdsf3pLKJV9p4qN/S+fm2Oj8AIPo1BTUhg5oxkvm9+SVEGFdhyOz7tTdUTfvxMiAs4sp6/eZO2Ew+pw=="],
-
-    "tinygradient": ["tinygradient@1.1.5", "", { "dependencies": { "@types/tinycolor2": "^1.4.0", "tinycolor2": "^1.0.0" } }, "sha512-8nIfc2vgQ4TeLnk2lFj4tRLvvJwEfQuabdsmvDdQPT0xlk9TaNtpGd6nNRxXoK6vQhN6RSzj+Cnp5tTQmpxmbw=="],
-
-    "tmp": ["tmp@0.0.33", "", { "dependencies": { "os-tmpdir": "~1.0.2" } }, "sha512-jRCJlojKnZ3addtTOjdIqoRuPEKBvNXcGYqzO6zWZX8KfKEpnGY5jfggJQ3EjKuu8D4bJRr0y+cYJFmYbImXGw=="],
-
-    "to-regex-range": ["to-regex-range@5.0.1", "", { "dependencies": { "is-number": "^7.0.0" } }, "sha512-65P7iz6X5yEr1cwcgvQxbbIw7Uk3gOy5dIdtZ4rDveLqhrdJP+Li/Hx6tyK0NEb+2GCyneCMJiGqrADCSNk8sQ=="],
-
-    "ts-api-utils": ["ts-api-utils@2.1.0", "", { "peerDependencies": { "typescript": ">=4.8.4" } }, "sha512-CUgTZL1irw8u29bzrOD/nH85jqyc74D6SshFgujOIA7osm2Rz7dYH77agkx7H4FBNxDq7Cjf+IjaX/8zwFW+ZQ=="],
-
-    "type-fest": ["type-fest@0.21.3", "", {}, "sha512-t0rzBq87m3fVcduHDUFhKmyyX+9eo6WQjZvf51Ea/M0Q7+T374Jp1aUiyUl0GKxp8M/OETVHSDvmkyPgvX+X2w=="],
-
-    "typescript": ["typescript@5.7.3", "", { "bin": { "tsc": "bin/tsc", "tsserver": "bin/tsserver" } }, "sha512-84MVSjMEHP+FQRPy3pX9sTVV/INIex71s9TL2Gm5FG/WG1SqXeKyZ0k7/blY/4FdOzI12CBy1vGc4og/eus0fw=="],
-
-    "undici-types": ["undici-types@7.8.0", "", {}, "sha512-9UJ2xGDvQ43tYyVMpuHlsgApydB8ZKfVYTsLDhXkFL/6gfkp+U8xTGdh8pMJv1SpZna0zxG1DwsKZsreLbXBxw=="],
-
-    "unist-util-is": ["unist-util-is@6.0.0", "", { "dependencies": { "@types/unist": "^3.0.0" } }, "sha512-2qCTHimwdxLfz+YzdGfkqNlH0tLi9xjTnHddPmJwtIG9MGsdbutfTc4P+haPD7l7Cjxf/WZj+we5qfVPvvxfYw=="],
-
-    "unist-util-visit": ["unist-util-visit@5.0.0", "", { "dependencies": { "@types/unist": "^3.0.0", "unist-util-is": "^6.0.0", "unist-util-visit-parents": "^6.0.0" } }, "sha512-MR04uvD+07cwl/yhVuVWAtw+3GOR/knlL55Nd/wAdblk27GCVt3lqpTivy/tkJcZoNPzTwS1Y+KMojlLDhoTzg=="],
-
-    "unist-util-visit-parents": ["unist-util-visit-parents@6.0.1", "", { "dependencies": { "@types/unist": "^3.0.0", "unist-util-is": "^6.0.0" } }, "sha512-L/PqWzfTP9lzzEa6CKs0k2nARxTdZduw3zyh8d2NVBnsyvHjSX4TWse388YrrQKbvI8w20fGjGlhgT96WwKykw=="],
-
-    "wrap-ansi": ["wrap-ansi@6.2.0", "", { "dependencies": { "ansi-styles": "^4.0.0", "string-width": "^4.1.0", "strip-ansi": "^6.0.0" } }, "sha512-r6lPcBGxZXlIcymEu7InxDMhdW0KDxpLgoFLcguasxCaJ/SOIZwINatK9KY/tf+ZrlywOKU0UDj3ATXUBfxJXA=="],
-
-    "ws": ["ws@8.18.2", "", { "peerDependencies": { "bufferutil": "^4.0.1", "utf-8-validate": ">=5.0.2" }, "optionalPeers": ["bufferutil", "utf-8-validate"] }, "sha512-DMricUmwGZUVr++AEAe2uiVM7UoO9MAVZMDu05UQOaUII0lp+zOzLLU4Xqh/JvTqklB1T4uELaaPBKyjE1r4fQ=="],
-
-    "yallist": ["yallist@5.0.0", "", {}, "sha512-YgvUTfwqyc7UXVMrB+SImsVYSmTS8X/tSrtdNZMImM+n7+QTriRXyXim0mBrTXNeqzVF0KWGgHPeiyViFFrNDw=="],
-
-    "yoctocolors-cjs": ["yoctocolors-cjs@2.1.2", "", {}, "sha512-cYVsTjKl8b+FrnidjibDWskAv7UKOfcwaVZdp/it9n1s9fU3IkgDbhdIRKCW4JDsAlECJY0ytoVPT3sK6kideA=="],
-
-    "zod": ["zod@3.24.1", "", {}, "sha512-muH7gBL9sI1nciMZV67X5fTKKBLtwpZ5VBp1vsOQzj1MhrBZ4wlVCm3gedKZWLp0Oyel8sIGfeiz54Su+OVT+A=="],
-
-    "@tailwindcss/oxide-wasm32-wasi/@emnapi/core": ["@emnapi/core@1.4.3", "", { "dependencies": { "@emnapi/wasi-threads": "1.0.2", "tslib": "^2.4.0" }, "bundled": true }, "sha512-4m62DuCE07lw01soJwPiBGC0nAww0Q+RY70VZ+n49yDIO13yyinhbWCeNnaob0lakDtWQzSdtNWzJeOJt2ma+g=="],
-
-    "@tailwindcss/oxide-wasm32-wasi/@emnapi/runtime": ["@emnapi/runtime@1.4.3", "", { "dependencies": { "tslib": "^2.4.0" }, "bundled": true }, "sha512-pBPWdu6MLKROBX05wSNKcNb++m5Er+KQ9QkB+WVM+pW2Kx9hoSrVTnu3BdkI5eBLZoKu/J6mW/B6i6bJB2ytXQ=="],
-
-    "@tailwindcss/oxide-wasm32-wasi/@emnapi/wasi-threads": ["@emnapi/wasi-threads@1.0.2", "", { "dependencies": { "tslib": "^2.4.0" }, "bundled": true }, "sha512-5n3nTJblwRi8LlXkJ9eBzu+kZR8Yxcc7ubakyQTFzPMtIhFpUBRbsnc2Dv88IZDIbCDlBiWrknhB4Lsz7mg6BA=="],
-
-    "@tailwindcss/oxide-wasm32-wasi/@napi-rs/wasm-runtime": ["@napi-rs/wasm-runtime@0.2.11", "", { "dependencies": { "@emnapi/core": "^1.4.3", "@emnapi/runtime": "^1.4.3", "@tybys/wasm-util": "^0.9.0" }, "bundled": true }, "sha512-9DPkXtvHydrcOsopiYpUgPHpmj0HWZKMUnL2dZqpvC42lsratuBG06V5ipyno0fUek5VlFsNQ+AcFATSrJXgMA=="],
-
-    "@tailwindcss/oxide-wasm32-wasi/@tybys/wasm-util": ["@tybys/wasm-util@0.9.0", "", { "dependencies": { "tslib": "^2.4.0" }, "bundled": true }, "sha512-6+7nlbMVX/PVDCwaIQ8nTOPveOcFLSt8GcXdx8hD0bt39uWxYT88uXzqTd4fTvqta7oeUJqudepapKNt2DYJFw=="],
-
-    "@tailwindcss/oxide-wasm32-wasi/tslib": ["tslib@2.8.1", "", { "bundled": true }, "sha512-oJFu94HQb+KVduSUQL7wnpmqnfmLsOA/nAh6b6EH0wCEoK0/mPeXU6c3wKDV83MkOuHPRHtSXKKU99IBazS/2w=="],
-
-    "log-symbols/is-unicode-supported": ["is-unicode-supported@1.3.0", "", {}, "sha512-43r2mRvz+8JRIKnWJ+3j8JtjRKZ6GmjzfaE/qiBJnikNnYv/6bagRJ1kUhNk8R5EX/GkobD+r+sfxCPJsiKBLQ=="],
-
-    "ronin/@ronin/compiler": ["@ronin/compiler@0.18.10", "", { "peerDependencies": { "@ronin/engine": ">=0.1.23" } }, "sha512-mNmCDZq4qfK8N+BLShT30CqlH3KAYaN4ls70c1jv5DEGYNLJ3EG+fK02vfCp/aAtrwcJCpUFlAEFCxCuZTrc1A=="],
-
-    "wrap-ansi/string-width": ["string-width@4.2.3", "", { "dependencies": { "emoji-regex": "^8.0.0", "is-fullwidth-code-point": "^3.0.0", "strip-ansi": "^6.0.1" } }, "sha512-wKyQRQpjJ0sIp62ErSZdGsjMJWsap5oRNihHhu6G7JVO/9jIB6UyevL+tXuOqrng8j/cxKTWyWUwvSTriiZz/g=="],
-
-    "wrap-ansi/strip-ansi": ["strip-ansi@6.0.1", "", { "dependencies": { "ansi-regex": "^5.0.1" } }, "sha512-Y38VPSHcqkFrCpFnQ9vuSXmquuv5oXOKpGeT6aGrr3o3Gc9AlVa6JBfUSOCnbxGGZF+/0ooI7KrPuUSztUdU5A=="],
-
-    "wrap-ansi/string-width/emoji-regex": ["emoji-regex@8.0.0", "", {}, "sha512-MSjYzcWNOA0ewAHpz0MxpYFvwg6yjy1NG3xteoqz644VCo/RPgnr1/GGt+ic3iJTzQ8Eu3TdM14SawnVUmGE6A=="],
-
-    "wrap-ansi/strip-ansi/ansi-regex": ["ansi-regex@5.0.1", "", {}, "sha512-quJQXlTSUGL2LH9SUXo8VwsY4soanhgo6LNSm84E1LBcE8s3O0wpdiRzyR9z/ZZJMlMWv37qOOb9pdJlMUEKFQ=="],
+    "@ampproject/remapping": [
+      "@ampproject/remapping@2.3.0",
+      "",
+      {
+        "dependencies": {
+          "@jridgewell/gen-mapping": "^0.3.5",
+          "@jridgewell/trace-mapping": "^0.3.24"
+        }
+      },
+      "sha512-30iZtAPgz+LTIYoeivqYo853f02jBYSd5uGnGpkFV0M3xOt9aN73erkgYAmZU43x4VfqcnLxW9Kpg3R5LC4YYw=="
+    ],
+
+    "@dprint/formatter": [
+      "@dprint/formatter@0.4.1",
+      "",
+      {},
+      "sha512-IB/GXdlMOvi0UhQQ9mcY15Fxcrc2JPadmo6tqefCNV0bptFq7YBpggzpqYXldBXDa04CbKJ+rDwO2eNRPE2+/g=="
+    ],
+
+    "@dprint/typescript": [
+      "@dprint/typescript@0.93.3",
+      "",
+      {},
+      "sha512-P/AAHYDyUG+5hih8knuk3s9n2wrCD1LSh0YsLlJMx6+v0Wsjf0PpcVRn+xDvHCtwPUctB5WBkZT2U8mu6Cm7RQ=="
+    ],
+
+    "@esbuild/aix-ppc64": [
+      "@esbuild/aix-ppc64@0.25.5",
+      "",
+      { "os": "aix", "cpu": "ppc64" },
+      "sha512-9o3TMmpmftaCMepOdA5k/yDw8SfInyzWWTjYTFCX3kPSDJMROQTb8jg+h9Cnwnmm1vOzvxN7gIfB5V2ewpjtGA=="
+    ],
+
+    "@esbuild/android-arm": [
+      "@esbuild/android-arm@0.25.5",
+      "",
+      { "os": "android", "cpu": "arm" },
+      "sha512-AdJKSPeEHgi7/ZhuIPtcQKr5RQdo6OO2IL87JkianiMYMPbCtot9fxPbrMiBADOWWm3T2si9stAiVsGbTQFkbA=="
+    ],
+
+    "@esbuild/android-arm64": [
+      "@esbuild/android-arm64@0.25.5",
+      "",
+      { "os": "android", "cpu": "arm64" },
+      "sha512-VGzGhj4lJO+TVGV1v8ntCZWJktV7SGCs3Pn1GRWI1SBFtRALoomm8k5E9Pmwg3HOAal2VDc2F9+PM/rEY6oIDg=="
+    ],
+
+    "@esbuild/android-x64": [
+      "@esbuild/android-x64@0.25.5",
+      "",
+      { "os": "android", "cpu": "x64" },
+      "sha512-D2GyJT1kjvO//drbRT3Hib9XPwQeWd9vZoBJn+bu/lVsOZ13cqNdDeqIF/xQ5/VmWvMduP6AmXvylO/PIc2isw=="
+    ],
+
+    "@esbuild/darwin-arm64": [
+      "@esbuild/darwin-arm64@0.25.5",
+      "",
+      { "os": "darwin", "cpu": "arm64" },
+      "sha512-GtaBgammVvdF7aPIgH2jxMDdivezgFu6iKpmT+48+F8Hhg5J/sfnDieg0aeG/jfSvkYQU2/pceFPDKlqZzwnfQ=="
+    ],
+
+    "@esbuild/darwin-x64": [
+      "@esbuild/darwin-x64@0.25.5",
+      "",
+      { "os": "darwin", "cpu": "x64" },
+      "sha512-1iT4FVL0dJ76/q1wd7XDsXrSW+oLoquptvh4CLR4kITDtqi2e/xwXwdCVH8hVHU43wgJdsq7Gxuzcs6Iq/7bxQ=="
+    ],
+
+    "@esbuild/freebsd-arm64": [
+      "@esbuild/freebsd-arm64@0.25.5",
+      "",
+      { "os": "freebsd", "cpu": "arm64" },
+      "sha512-nk4tGP3JThz4La38Uy/gzyXtpkPW8zSAmoUhK9xKKXdBCzKODMc2adkB2+8om9BDYugz+uGV7sLmpTYzvmz6Sw=="
+    ],
+
+    "@esbuild/freebsd-x64": [
+      "@esbuild/freebsd-x64@0.25.5",
+      "",
+      { "os": "freebsd", "cpu": "x64" },
+      "sha512-PrikaNjiXdR2laW6OIjlbeuCPrPaAl0IwPIaRv+SMV8CiM8i2LqVUHFC1+8eORgWyY7yhQY+2U2fA55mBzReaw=="
+    ],
+
+    "@esbuild/linux-arm": [
+      "@esbuild/linux-arm@0.25.5",
+      "",
+      { "os": "linux", "cpu": "arm" },
+      "sha512-cPzojwW2okgh7ZlRpcBEtsX7WBuqbLrNXqLU89GxWbNt6uIg78ET82qifUy3W6OVww6ZWobWub5oqZOVtwolfw=="
+    ],
+
+    "@esbuild/linux-arm64": [
+      "@esbuild/linux-arm64@0.25.5",
+      "",
+      { "os": "linux", "cpu": "arm64" },
+      "sha512-Z9kfb1v6ZlGbWj8EJk9T6czVEjjq2ntSYLY2cw6pAZl4oKtfgQuS4HOq41M/BcoLPzrUbNd+R4BXFyH//nHxVg=="
+    ],
+
+    "@esbuild/linux-ia32": [
+      "@esbuild/linux-ia32@0.25.5",
+      "",
+      { "os": "linux", "cpu": "ia32" },
+      "sha512-sQ7l00M8bSv36GLV95BVAdhJ2QsIbCuCjh/uYrWiMQSUuV+LpXwIqhgJDcvMTj+VsQmqAHL2yYaasENvJ7CDKA=="
+    ],
+
+    "@esbuild/linux-loong64": [
+      "@esbuild/linux-loong64@0.25.5",
+      "",
+      { "os": "linux", "cpu": "none" },
+      "sha512-0ur7ae16hDUC4OL5iEnDb0tZHDxYmuQyhKhsPBV8f99f6Z9KQM02g33f93rNH5A30agMS46u2HP6qTdEt6Q1kg=="
+    ],
+
+    "@esbuild/linux-mips64el": [
+      "@esbuild/linux-mips64el@0.25.5",
+      "",
+      { "os": "linux", "cpu": "none" },
+      "sha512-kB/66P1OsHO5zLz0i6X0RxlQ+3cu0mkxS3TKFvkb5lin6uwZ/ttOkP3Z8lfR9mJOBk14ZwZ9182SIIWFGNmqmg=="
+    ],
+
+    "@esbuild/linux-ppc64": [
+      "@esbuild/linux-ppc64@0.25.5",
+      "",
+      { "os": "linux", "cpu": "ppc64" },
+      "sha512-UZCmJ7r9X2fe2D6jBmkLBMQetXPXIsZjQJCjgwpVDz+YMcS6oFR27alkgGv3Oqkv07bxdvw7fyB71/olceJhkQ=="
+    ],
+
+    "@esbuild/linux-riscv64": [
+      "@esbuild/linux-riscv64@0.25.5",
+      "",
+      { "os": "linux", "cpu": "none" },
+      "sha512-kTxwu4mLyeOlsVIFPfQo+fQJAV9mh24xL+y+Bm6ej067sYANjyEw1dNHmvoqxJUCMnkBdKpvOn0Ahql6+4VyeA=="
+    ],
+
+    "@esbuild/linux-s390x": [
+      "@esbuild/linux-s390x@0.25.5",
+      "",
+      { "os": "linux", "cpu": "s390x" },
+      "sha512-K2dSKTKfmdh78uJ3NcWFiqyRrimfdinS5ErLSn3vluHNeHVnBAFWC8a4X5N+7FgVE1EjXS1QDZbpqZBjfrqMTQ=="
+    ],
+
+    "@esbuild/linux-x64": [
+      "@esbuild/linux-x64@0.25.5",
+      "",
+      { "os": "linux", "cpu": "x64" },
+      "sha512-uhj8N2obKTE6pSZ+aMUbqq+1nXxNjZIIjCjGLfsWvVpy7gKCOL6rsY1MhRh9zLtUtAI7vpgLMK6DxjO8Qm9lJw=="
+    ],
+
+    "@esbuild/netbsd-arm64": [
+      "@esbuild/netbsd-arm64@0.25.5",
+      "",
+      { "os": "none", "cpu": "arm64" },
+      "sha512-pwHtMP9viAy1oHPvgxtOv+OkduK5ugofNTVDilIzBLpoWAM16r7b/mxBvfpuQDpRQFMfuVr5aLcn4yveGvBZvw=="
+    ],
+
+    "@esbuild/netbsd-x64": [
+      "@esbuild/netbsd-x64@0.25.5",
+      "",
+      { "os": "none", "cpu": "x64" },
+      "sha512-WOb5fKrvVTRMfWFNCroYWWklbnXH0Q5rZppjq0vQIdlsQKuw6mdSihwSo4RV/YdQ5UCKKvBy7/0ZZYLBZKIbwQ=="
+    ],
+
+    "@esbuild/openbsd-arm64": [
+      "@esbuild/openbsd-arm64@0.25.5",
+      "",
+      { "os": "openbsd", "cpu": "arm64" },
+      "sha512-7A208+uQKgTxHd0G0uqZO8UjK2R0DDb4fDmERtARjSHWxqMTye4Erz4zZafx7Di9Cv+lNHYuncAkiGFySoD+Mw=="
+    ],
+
+    "@esbuild/openbsd-x64": [
+      "@esbuild/openbsd-x64@0.25.5",
+      "",
+      { "os": "openbsd", "cpu": "x64" },
+      "sha512-G4hE405ErTWraiZ8UiSoesH8DaCsMm0Cay4fsFWOOUcz8b8rC6uCvnagr+gnioEjWn0wC+o1/TAHt+It+MpIMg=="
+    ],
+
+    "@esbuild/sunos-x64": [
+      "@esbuild/sunos-x64@0.25.5",
+      "",
+      { "os": "sunos", "cpu": "x64" },
+      "sha512-l+azKShMy7FxzY0Rj4RCt5VD/q8mG/e+mDivgspo+yL8zW7qEwctQ6YqKX34DTEleFAvCIUviCFX1SDZRSyMQA=="
+    ],
+
+    "@esbuild/win32-arm64": [
+      "@esbuild/win32-arm64@0.25.5",
+      "",
+      { "os": "win32", "cpu": "arm64" },
+      "sha512-O2S7SNZzdcFG7eFKgvwUEZ2VG9D/sn/eIiz8XRZ1Q/DO5a3s76Xv0mdBzVM5j5R639lXQmPmSo0iRpHqUUrsxw=="
+    ],
+
+    "@esbuild/win32-ia32": [
+      "@esbuild/win32-ia32@0.25.5",
+      "",
+      { "os": "win32", "cpu": "ia32" },
+      "sha512-onOJ02pqs9h1iMJ1PQphR+VZv8qBMQ77Klcsqv9CNW2w6yLqoURLcgERAIurY6QE63bbLuqgP9ATqajFLK5AMQ=="
+    ],
+
+    "@esbuild/win32-x64": [
+      "@esbuild/win32-x64@0.25.5",
+      "",
+      { "os": "win32", "cpu": "x64" },
+      "sha512-TXv6YnJ8ZMVdX+SXWVBo/0p8LTcrUYngpWjvm91TMjjBQii7Oz11Lw5lbDV5Y0TzuhSJHwiH4hEtC1I42mMS0g=="
+    ],
+
+    "@hono/node-server": [
+      "@hono/node-server@1.14.4",
+      "",
+      { "peerDependencies": { "hono": "^4" } },
+      "sha512-DnxpshhYewr2q9ZN8ez/M5mmc3sucr8CT1sIgIy1bkeUXut9XWDkqHoFHRhWIQgkYnKpVRxunyhK7WzpJeJ6qQ=="
+    ],
+
+    "@hono/node-ws": [
+      "@hono/node-ws@1.2.0",
+      "",
+      {
+        "dependencies": { "ws": "^8.17.0" },
+        "peerDependencies": { "@hono/node-server": "^1.11.1", "hono": "^4.6.0" }
+      },
+      "sha512-OBPQ8OSHBw29mj00wT/xGYtB6HY54j0fNSdVZ7gZM3TUeq0So11GXaWtFf1xWxQNfumKIsj0wRuLKWfVsO5GgQ=="
+    ],
+
+    "@iarna/toml": [
+      "@iarna/toml@2.2.5",
+      "",
+      {},
+      "sha512-trnsAYxU3xnS1gPHPyU961coFyLkh4gAD/0zQ5mymY4yOZ+CYvsPqUbOFSw0aDM4y0tV7tiFxL/1XfXPNC6IPg=="
+    ],
+
+    "@inquirer/checkbox": [
+      "@inquirer/checkbox@4.1.8",
+      "",
+      {
+        "dependencies": {
+          "@inquirer/core": "^10.1.13",
+          "@inquirer/figures": "^1.0.12",
+          "@inquirer/type": "^3.0.7",
+          "ansi-escapes": "^4.3.2",
+          "yoctocolors-cjs": "^2.1.2"
+        },
+        "peerDependencies": { "@types/node": ">=18" },
+        "optionalPeers": ["@types/node"]
+      },
+      "sha512-d/QAsnwuHX2OPolxvYcgSj7A9DO9H6gVOy2DvBTx+P2LH2iRTo/RSGV3iwCzW024nP9hw98KIuDmdyhZQj1UQg=="
+    ],
+
+    "@inquirer/confirm": [
+      "@inquirer/confirm@5.1.12",
+      "",
+      {
+        "dependencies": {
+          "@inquirer/core": "^10.1.13",
+          "@inquirer/type": "^3.0.7"
+        },
+        "peerDependencies": { "@types/node": ">=18" },
+        "optionalPeers": ["@types/node"]
+      },
+      "sha512-dpq+ielV9/bqgXRUbNH//KsY6WEw9DrGPmipkpmgC1Y46cwuBTNx7PXFWTjc3MQ+urcc0QxoVHcMI0FW4Ok0hg=="
+    ],
+
+    "@inquirer/core": [
+      "@inquirer/core@10.1.13",
+      "",
+      {
+        "dependencies": {
+          "@inquirer/figures": "^1.0.12",
+          "@inquirer/type": "^3.0.7",
+          "ansi-escapes": "^4.3.2",
+          "cli-width": "^4.1.0",
+          "mute-stream": "^2.0.0",
+          "signal-exit": "^4.1.0",
+          "wrap-ansi": "^6.2.0",
+          "yoctocolors-cjs": "^2.1.2"
+        },
+        "peerDependencies": { "@types/node": ">=18" },
+        "optionalPeers": ["@types/node"]
+      },
+      "sha512-1viSxebkYN2nJULlzCxES6G9/stgHSepZ9LqqfdIGPHj5OHhiBUXVS0a6R0bEC2A+VL4D9w6QB66ebCr6HGllA=="
+    ],
+
+    "@inquirer/editor": [
+      "@inquirer/editor@4.2.13",
+      "",
+      {
+        "dependencies": {
+          "@inquirer/core": "^10.1.13",
+          "@inquirer/type": "^3.0.7",
+          "external-editor": "^3.1.0"
+        },
+        "peerDependencies": { "@types/node": ">=18" },
+        "optionalPeers": ["@types/node"]
+      },
+      "sha512-WbicD9SUQt/K8O5Vyk9iC2ojq5RHoCLK6itpp2fHsWe44VxxcA9z3GTWlvjSTGmMQpZr+lbVmrxdHcumJoLbMA=="
+    ],
+
+    "@inquirer/expand": [
+      "@inquirer/expand@4.0.15",
+      "",
+      {
+        "dependencies": {
+          "@inquirer/core": "^10.1.13",
+          "@inquirer/type": "^3.0.7",
+          "yoctocolors-cjs": "^2.1.2"
+        },
+        "peerDependencies": { "@types/node": ">=18" },
+        "optionalPeers": ["@types/node"]
+      },
+      "sha512-4Y+pbr/U9Qcvf+N/goHzPEXiHH8680lM3Dr3Y9h9FFw4gHS+zVpbj8LfbKWIb/jayIB4aSO4pWiBTrBYWkvi5A=="
+    ],
+
+    "@inquirer/figures": [
+      "@inquirer/figures@1.0.12",
+      "",
+      {},
+      "sha512-MJttijd8rMFcKJC8NYmprWr6hD3r9Gd9qUC0XwPNwoEPWSMVJwA2MlXxF+nhZZNMY+HXsWa+o7KY2emWYIn0jQ=="
+    ],
+
+    "@inquirer/input": [
+      "@inquirer/input@4.1.12",
+      "",
+      {
+        "dependencies": {
+          "@inquirer/core": "^10.1.13",
+          "@inquirer/type": "^3.0.7"
+        },
+        "peerDependencies": { "@types/node": ">=18" },
+        "optionalPeers": ["@types/node"]
+      },
+      "sha512-xJ6PFZpDjC+tC1P8ImGprgcsrzQRsUh9aH3IZixm1lAZFK49UGHxM3ltFfuInN2kPYNfyoPRh+tU4ftsjPLKqQ=="
+    ],
+
+    "@inquirer/number": [
+      "@inquirer/number@3.0.15",
+      "",
+      {
+        "dependencies": {
+          "@inquirer/core": "^10.1.13",
+          "@inquirer/type": "^3.0.7"
+        },
+        "peerDependencies": { "@types/node": ">=18" },
+        "optionalPeers": ["@types/node"]
+      },
+      "sha512-xWg+iYfqdhRiM55MvqiTCleHzszpoigUpN5+t1OMcRkJrUrw7va3AzXaxvS+Ak7Gny0j2mFSTv2JJj8sMtbV2g=="
+    ],
+
+    "@inquirer/password": [
+      "@inquirer/password@4.0.15",
+      "",
+      {
+        "dependencies": {
+          "@inquirer/core": "^10.1.13",
+          "@inquirer/type": "^3.0.7",
+          "ansi-escapes": "^4.3.2"
+        },
+        "peerDependencies": { "@types/node": ">=18" },
+        "optionalPeers": ["@types/node"]
+      },
+      "sha512-75CT2p43DGEnfGTaqFpbDC2p2EEMrq0S+IRrf9iJvYreMy5mAWj087+mdKyLHapUEPLjN10mNvABpGbk8Wdraw=="
+    ],
+
+    "@inquirer/prompts": [
+      "@inquirer/prompts@7.2.3",
+      "",
+      {
+        "dependencies": {
+          "@inquirer/checkbox": "^4.0.6",
+          "@inquirer/confirm": "^5.1.3",
+          "@inquirer/editor": "^4.2.3",
+          "@inquirer/expand": "^4.0.6",
+          "@inquirer/input": "^4.1.3",
+          "@inquirer/number": "^3.0.6",
+          "@inquirer/password": "^4.0.6",
+          "@inquirer/rawlist": "^4.0.6",
+          "@inquirer/search": "^3.0.6",
+          "@inquirer/select": "^4.0.6"
+        },
+        "peerDependencies": { "@types/node": ">=18" }
+      },
+      "sha512-hzfnm3uOoDySDXfDNOm9usOuYIaQvTgKp/13l1uJoe6UNY+Zpcn2RYt0jXz3yA+yemGHvDOxVzqWl3S5sQq53Q=="
+    ],
+
+    "@inquirer/rawlist": [
+      "@inquirer/rawlist@4.1.3",
+      "",
+      {
+        "dependencies": {
+          "@inquirer/core": "^10.1.13",
+          "@inquirer/type": "^3.0.7",
+          "yoctocolors-cjs": "^2.1.2"
+        },
+        "peerDependencies": { "@types/node": ">=18" },
+        "optionalPeers": ["@types/node"]
+      },
+      "sha512-7XrV//6kwYumNDSsvJIPeAqa8+p7GJh7H5kRuxirct2cgOcSWwwNGoXDRgpNFbY/MG2vQ4ccIWCi8+IXXyFMZA=="
+    ],
+
+    "@inquirer/search": [
+      "@inquirer/search@3.0.15",
+      "",
+      {
+        "dependencies": {
+          "@inquirer/core": "^10.1.13",
+          "@inquirer/figures": "^1.0.12",
+          "@inquirer/type": "^3.0.7",
+          "yoctocolors-cjs": "^2.1.2"
+        },
+        "peerDependencies": { "@types/node": ">=18" },
+        "optionalPeers": ["@types/node"]
+      },
+      "sha512-YBMwPxYBrADqyvP4nNItpwkBnGGglAvCLVW8u4pRmmvOsHUtCAUIMbUrLX5B3tFL1/WsLGdQ2HNzkqswMs5Uaw=="
+    ],
+
+    "@inquirer/select": [
+      "@inquirer/select@4.2.3",
+      "",
+      {
+        "dependencies": {
+          "@inquirer/core": "^10.1.13",
+          "@inquirer/figures": "^1.0.12",
+          "@inquirer/type": "^3.0.7",
+          "ansi-escapes": "^4.3.2",
+          "yoctocolors-cjs": "^2.1.2"
+        },
+        "peerDependencies": { "@types/node": ">=18" },
+        "optionalPeers": ["@types/node"]
+      },
+      "sha512-OAGhXU0Cvh0PhLz9xTF/kx6g6x+sP+PcyTiLvCrewI99P3BBeexD+VbuwkNDvqGkk3y2h5ZiWLeRP7BFlhkUDg=="
+    ],
+
+    "@inquirer/type": [
+      "@inquirer/type@3.0.7",
+      "",
+      {
+        "peerDependencies": { "@types/node": ">=18" },
+        "optionalPeers": ["@types/node"]
+      },
+      "sha512-PfunHQcjwnju84L+ycmcMKB/pTPIngjUJvfnRhKY6FKPuYXlM4aQCb/nIdTFR6BEhMjFvngzvng/vBAJMZpLSA=="
+    ],
+
+    "@isaacs/fs-minipass": [
+      "@isaacs/fs-minipass@4.0.1",
+      "",
+      { "dependencies": { "minipass": "^7.0.4" } },
+      "sha512-wgm9Ehl2jpeqP3zw/7mo3kRHFp5MEDhqAdwy1fTGkHAwnkGOVsgpvQhL8B5n1qlb01jV3n/bI0ZfZp5lWA1k4w=="
+    ],
+
+    "@jridgewell/gen-mapping": [
+      "@jridgewell/gen-mapping@0.3.8",
+      "",
+      {
+        "dependencies": {
+          "@jridgewell/set-array": "^1.2.1",
+          "@jridgewell/sourcemap-codec": "^1.4.10",
+          "@jridgewell/trace-mapping": "^0.3.24"
+        }
+      },
+      "sha512-imAbBGkb+ebQyxKgzv5Hu2nmROxoDOXHh80evxdoXNOrvAnVx7zimzc1Oo5h9RlfV4vPXaE2iM5pOFbvOCClWA=="
+    ],
+
+    "@jridgewell/resolve-uri": [
+      "@jridgewell/resolve-uri@3.1.2",
+      "",
+      {},
+      "sha512-bRISgCIjP20/tbWSPWMEi54QVPRZExkuD9lJL+UIxUKtwVJA8wW1Trb1jMs1RFXo1CBTNZ/5hpC9QvmKWdopKw=="
+    ],
+
+    "@jridgewell/set-array": [
+      "@jridgewell/set-array@1.2.1",
+      "",
+      {},
+      "sha512-R8gLRTZeyp03ymzP/6Lil/28tGeGEzhx1q2k703KGWRAI1VdvPIXdG70VJc2pAMw3NA6JKL5hhFu1sJX0Mnn/A=="
+    ],
+
+    "@jridgewell/sourcemap-codec": [
+      "@jridgewell/sourcemap-codec@1.5.0",
+      "",
+      {},
+      "sha512-gv3ZRaISU3fjPAgNsriBRqGWQL6quFx04YMPW/zD8XMLsU32mhCCbfbO6KZFLjvYpCZ8zyDEgqsgf+PwPaM7GQ=="
+    ],
+
+    "@jridgewell/trace-mapping": [
+      "@jridgewell/trace-mapping@0.3.25",
+      "",
+      {
+        "dependencies": {
+          "@jridgewell/resolve-uri": "^3.1.0",
+          "@jridgewell/sourcemap-codec": "^1.4.14"
+        }
+      },
+      "sha512-vNk6aEwybGtawWmy/PzwnGDOjCkLWSD2wqvjGGAgOAwCGWySYXfYoxt00IJkTF+8Lb57DwOb3Aa0o9CApepiYQ=="
+    ],
+
+    "@nodelib/fs.scandir": [
+      "@nodelib/fs.scandir@2.1.5",
+      "",
+      {
+        "dependencies": {
+          "@nodelib/fs.stat": "2.0.5",
+          "run-parallel": "^1.1.9"
+        }
+      },
+      "sha512-vq24Bq3ym5HEQm2NKCr3yXDwjc7vTsEThRDnkp2DK9p1uqLR+DHurm/NOTo0KG7HYHU7eppKZj3MyqYuMBf62g=="
+    ],
+
+    "@nodelib/fs.stat": [
+      "@nodelib/fs.stat@2.0.5",
+      "",
+      {},
+      "sha512-RkhPPp2zrqDAQA/2jNhnztcPAlv64XdhIp7a7454A5ovI7Bukxgt7MX7udwAu3zg1DcpPU0rz3VV1SeaqvY4+A=="
+    ],
+
+    "@nodelib/fs.walk": [
+      "@nodelib/fs.walk@1.2.8",
+      "",
+      { "dependencies": { "@nodelib/fs.scandir": "2.1.5", "fastq": "^1.6.0" } },
+      "sha512-oGB+UxlgWcgQkgwo8GcEGwemoTFt3FIO9ababBmaGwXIoBKZ+GTy0pP185beGg7Llih/NSHSV2XAs1lnznocSg=="
+    ],
+
+    "@ronin/cli": [
+      "@ronin/cli@0.3.19",
+      "",
+      {
+        "dependencies": {
+          "@dprint/formatter": "0.4.1",
+          "@dprint/typescript": "0.93.3",
+          "@iarna/toml": "2.2.5",
+          "@inquirer/prompts": "7.2.3",
+          "chalk-template": "1.1.0",
+          "get-port": "7.1.0",
+          "ini": "5.0.0",
+          "json5": "2.2.3",
+          "open": "10.1.0",
+          "ora": "8.1.1",
+          "resolve-from": "5.0.0"
+        },
+        "peerDependencies": {
+          "@ronin/codegen": ">=1.7.4",
+          "@ronin/compiler": ">=0.18.8",
+          "@ronin/engine": ">=0.1.23",
+          "@ronin/syntax": ">=0.2.42"
+        }
+      },
+      "sha512-2M34NVDR/FRcjwhSFKMOVnI0uY0VFqrwotK7P+hQRwiOhE9juTsIPpNBSXPQwHRQBbHdoCxm1udibspDMphBXA=="
+    ],
+
+    "@ronin/codegen": [
+      "@ronin/codegen@1.7.4",
+      "",
+      { "dependencies": { "typescript": "5.7.3" } },
+      "sha512-snvGHHjiy66mcVm6KG3lHXIq3U/yze1SgNoSZzrKq9vHTG4thkulbnXOXRWjagnFH2HPv0xcQQNW7a8VT0XjZg=="
+    ],
+
+    "@ronin/compiler": [
+      "@ronin/compiler@0.18.9",
+      "",
+      { "peerDependencies": { "@ronin/engine": ">=0.1.23" } },
+      "sha512-6h1YGdpcD/hUlrS4Mm9NvG+MlWcaPZ/+eaALSvxBXxxWb4dWcwtrtAU9/X3eZusSOa3MT6fbP3i1vDLdLWo/JA=="
+    ],
+
+    "@ronin/engine": [
+      "@ronin/engine@0.1.23",
+      "",
+      { "dependencies": { "zod": "3.24.1" } },
+      "sha512-QDeikl4YEBFHEdful9+x5e8lLrxXvjhubJEYxnFfM7SJoFC9OxoE+Dq4g6mVzRuCI+gN+Odkdy3gd2ARr7eXFg=="
+    ],
+
+    "@ronin/react": [
+      "@ronin/react@0.1.4",
+      "",
+      {
+        "peerDependencies": {
+          "@ronin/compiler": ">=0.18.7",
+          "react": ">=18.3.1",
+          "ronin": ">=6.6.13"
+        }
+      },
+      "sha512-VG+lgUBrJ2qKxzgpq9Wk3OV8r4u1L5Zv7UiLOkFm142W8XrZLnV0FyRW8QmFcMDtLPdWjqwfUYGYGZHR5EATQA=="
+    ],
+
+    "@ronin/syntax": [
+      "@ronin/syntax@0.2.43",
+      "",
+      { "peerDependencies": { "@ronin/compiler": ">=0.18.8" } },
+      "sha512-1ieYLB3SqmD2JfavuKcf/0gTwgZD4X859FDJ+8R5oO3BS1EUfGpfk1kQ0sYUgp+fM4pu0+4gjbHlNDi6Z998ag=="
+    ],
+
+    "@stefanprobst/rehype-extract-toc": [
+      "@stefanprobst/rehype-extract-toc@3.0.0",
+      "",
+      {
+        "dependencies": {
+          "estree-util-is-identifier-name": "^3.0.0",
+          "estree-util-value-to-estree": "^3.3.3",
+          "hast-util-heading-rank": "^3.0.0",
+          "hast-util-to-string": "^3.0.1",
+          "unist-util-visit": "^5.0.0"
+        }
+      },
+      "sha512-ZnmL6g8DydunVa2/Vk54PTPC+Ib096Xwvd/mqhK/mqsTh6jaiLZFAvM3FUsOiio0oeVpUDb1jbBPePfA9m/NRg=="
+    ],
+
+    "@tailwindcss/node": [
+      "@tailwindcss/node@4.1.6",
+      "",
+      {
+        "dependencies": {
+          "@ampproject/remapping": "^2.3.0",
+          "enhanced-resolve": "^5.18.1",
+          "jiti": "^2.4.2",
+          "lightningcss": "1.29.2",
+          "magic-string": "^0.30.17",
+          "source-map-js": "^1.2.1",
+          "tailwindcss": "4.1.6"
+        }
+      },
+      "sha512-ed6zQbgmKsjsVvodAS1q1Ld2BolEuxJOSyyNc+vhkjdmfNUDCmQnlXBfQkHrlzNmslxHsQU/bFmzcEbv4xXsLg=="
+    ],
+
+    "@tailwindcss/oxide": [
+      "@tailwindcss/oxide@4.1.6",
+      "",
+      {
+        "dependencies": { "detect-libc": "^2.0.4", "tar": "^7.4.3" },
+        "optionalDependencies": {
+          "@tailwindcss/oxide-android-arm64": "4.1.6",
+          "@tailwindcss/oxide-darwin-arm64": "4.1.6",
+          "@tailwindcss/oxide-darwin-x64": "4.1.6",
+          "@tailwindcss/oxide-freebsd-x64": "4.1.6",
+          "@tailwindcss/oxide-linux-arm-gnueabihf": "4.1.6",
+          "@tailwindcss/oxide-linux-arm64-gnu": "4.1.6",
+          "@tailwindcss/oxide-linux-arm64-musl": "4.1.6",
+          "@tailwindcss/oxide-linux-x64-gnu": "4.1.6",
+          "@tailwindcss/oxide-linux-x64-musl": "4.1.6",
+          "@tailwindcss/oxide-wasm32-wasi": "4.1.6",
+          "@tailwindcss/oxide-win32-arm64-msvc": "4.1.6",
+          "@tailwindcss/oxide-win32-x64-msvc": "4.1.6"
+        }
+      },
+      "sha512-0bpEBQiGx+227fW4G0fLQ8vuvyy5rsB1YIYNapTq3aRsJ9taF3f5cCaovDjN5pUGKKzcpMrZst/mhNaKAPOHOA=="
+    ],
+
+    "@tailwindcss/oxide-android-arm64": [
+      "@tailwindcss/oxide-android-arm64@4.1.6",
+      "",
+      { "os": "android", "cpu": "arm64" },
+      "sha512-VHwwPiwXtdIvOvqT/0/FLH/pizTVu78FOnI9jQo64kSAikFSZT7K4pjyzoDpSMaveJTGyAKvDjuhxJxKfmvjiQ=="
+    ],
+
+    "@tailwindcss/oxide-darwin-arm64": [
+      "@tailwindcss/oxide-darwin-arm64@4.1.6",
+      "",
+      { "os": "darwin", "cpu": "arm64" },
+      "sha512-weINOCcqv1HVBIGptNrk7c6lWgSFFiQMcCpKM4tnVi5x8OY2v1FrV76jwLukfT6pL1hyajc06tyVmZFYXoxvhQ=="
+    ],
+
+    "@tailwindcss/oxide-darwin-x64": [
+      "@tailwindcss/oxide-darwin-x64@4.1.6",
+      "",
+      { "os": "darwin", "cpu": "x64" },
+      "sha512-3FzekhHG0ww1zQjQ1lPoq0wPrAIVXAbUkWdWM8u5BnYFZgb9ja5ejBqyTgjpo5mfy0hFOoMnMuVDI+7CXhXZaQ=="
+    ],
+
+    "@tailwindcss/oxide-freebsd-x64": [
+      "@tailwindcss/oxide-freebsd-x64@4.1.6",
+      "",
+      { "os": "freebsd", "cpu": "x64" },
+      "sha512-4m5F5lpkBZhVQJq53oe5XgJ+aFYWdrgkMwViHjRsES3KEu2m1udR21B1I77RUqie0ZYNscFzY1v9aDssMBZ/1w=="
+    ],
+
+    "@tailwindcss/oxide-linux-arm-gnueabihf": [
+      "@tailwindcss/oxide-linux-arm-gnueabihf@4.1.6",
+      "",
+      { "os": "linux", "cpu": "arm" },
+      "sha512-qU0rHnA9P/ZoaDKouU1oGPxPWzDKtIfX7eOGi5jOWJKdxieUJdVV+CxWZOpDWlYTd4N3sFQvcnVLJWJ1cLP5TA=="
+    ],
+
+    "@tailwindcss/oxide-linux-arm64-gnu": [
+      "@tailwindcss/oxide-linux-arm64-gnu@4.1.6",
+      "",
+      { "os": "linux", "cpu": "arm64" },
+      "sha512-jXy3TSTrbfgyd3UxPQeXC3wm8DAgmigzar99Km9Sf6L2OFfn/k+u3VqmpgHQw5QNfCpPe43em6Q7V76Wx7ogIQ=="
+    ],
+
+    "@tailwindcss/oxide-linux-arm64-musl": [
+      "@tailwindcss/oxide-linux-arm64-musl@4.1.6",
+      "",
+      { "os": "linux", "cpu": "arm64" },
+      "sha512-8kjivE5xW0qAQ9HX9reVFmZj3t+VmljDLVRJpVBEoTR+3bKMnvC7iLcoSGNIUJGOZy1mLVq7x/gerVg0T+IsYw=="
+    ],
+
+    "@tailwindcss/oxide-linux-x64-gnu": [
+      "@tailwindcss/oxide-linux-x64-gnu@4.1.6",
+      "",
+      { "os": "linux", "cpu": "x64" },
+      "sha512-A4spQhwnWVpjWDLXnOW9PSinO2PTKJQNRmL/aIl2U/O+RARls8doDfs6R41+DAXK0ccacvRyDpR46aVQJJCoCg=="
+    ],
+
+    "@tailwindcss/oxide-linux-x64-musl": [
+      "@tailwindcss/oxide-linux-x64-musl@4.1.6",
+      "",
+      { "os": "linux", "cpu": "x64" },
+      "sha512-YRee+6ZqdzgiQAHVSLfl3RYmqeeaWVCk796MhXhLQu2kJu2COHBkqlqsqKYx3p8Hmk5pGCQd2jTAoMWWFeyG2A=="
+    ],
+
+    "@tailwindcss/oxide-wasm32-wasi": [
+      "@tailwindcss/oxide-wasm32-wasi@4.1.6",
+      "",
+      {
+        "dependencies": {
+          "@emnapi/core": "^1.4.3",
+          "@emnapi/runtime": "^1.4.3",
+          "@emnapi/wasi-threads": "^1.0.2",
+          "@napi-rs/wasm-runtime": "^0.2.9",
+          "@tybys/wasm-util": "^0.9.0",
+          "tslib": "^2.8.0"
+        },
+        "cpu": "none"
+      },
+      "sha512-qAp4ooTYrBQ5pk5jgg54/U1rCJ/9FLYOkkQ/nTE+bVMseMfB6O7J8zb19YTpWuu4UdfRf5zzOrNKfl6T64MNrQ=="
+    ],
+
+    "@tailwindcss/oxide-win32-arm64-msvc": [
+      "@tailwindcss/oxide-win32-arm64-msvc@4.1.6",
+      "",
+      { "os": "win32", "cpu": "arm64" },
+      "sha512-nqpDWk0Xr8ELO/nfRUDjk1pc9wDJ3ObeDdNMHLaymc4PJBWj11gdPCWZFKSK2AVKjJQC7J2EfmSmf47GN7OuLg=="
+    ],
+
+    "@tailwindcss/oxide-win32-x64-msvc": [
+      "@tailwindcss/oxide-win32-x64-msvc@4.1.6",
+      "",
+      { "os": "win32", "cpu": "x64" },
+      "sha512-5k9xF33xkfKpo9wCvYcegQ21VwIBU1/qEbYlVukfEIyQbEA47uK8AAwS7NVjNE3vHzcmxMYwd0l6L4pPjjm1rQ=="
+    ],
+
+    "@types/estree": [
+      "@types/estree@1.0.8",
+      "",
+      {},
+      "sha512-dWHzHa2WqEXI/O1E9OjrocMTKJl2mSrEolh1Iomrv6U+JuNwaHXsXx9bLu5gG7BUWFIN0skIQJQ/L1rIex4X6w=="
+    ],
+
+    "@types/hast": [
+      "@types/hast@3.0.4",
+      "",
+      { "dependencies": { "@types/unist": "*" } },
+      "sha512-WPs+bbQw5aCj+x6laNGWLH3wviHtoCv/P3+otBhbOhJgG8qtpdAMlTCxLtsTWA7LH1Oh/bFCHsBn0TPS5m30EQ=="
+    ],
+
+    "@types/node": [
+      "@types/node@24.0.4",
+      "",
+      { "dependencies": { "undici-types": "~7.8.0" } },
+      "sha512-ulyqAkrhnuNq9pB76DRBTkcS6YsmDALy6Ua63V8OhrOBgbcYt6IOdzpw5P1+dyRIyMerzLkeYWBeOXPpA9GMAA=="
+    ],
+
+    "@types/react": [
+      "@types/react@19.1.4",
+      "",
+      { "dependencies": { "csstype": "^3.0.2" } },
+      "sha512-EB1yiiYdvySuIITtD5lhW4yPyJ31RkJkkDw794LaQYrxCSaQV/47y5o1FMC4zF9ZyjUjzJMZwbovEnT5yHTW6g=="
+    ],
+
+    "@types/react-dom": [
+      "@types/react-dom@19.1.5",
+      "",
+      { "peerDependencies": { "@types/react": "^19.0.0" } },
+      "sha512-CMCjrWucUBZvohgZxkjd6S9h0nZxXjzus6yDfUb+xLxYM7VvjKNH1tQrE9GWLql1XoOP4/Ds3bwFqShHUYraGg=="
+    ],
+
+    "@types/tinycolor2": [
+      "@types/tinycolor2@1.4.6",
+      "",
+      {},
+      "sha512-iEN8J0BoMnsWBqjVbWH/c0G0Hh7O21lpR2/+PrvAVgWdzL7eexIFm4JN/Wn10PTcmNdtS6U67r499mlWMXOxNw=="
+    ],
+
+    "@types/unist": [
+      "@types/unist@3.0.3",
+      "",
+      {},
+      "sha512-ko/gIFJRv177XgZsZcBwnqJN5x/Gien8qNOn0D5bQU/zAzVf9Zt3BlcUiLqhV9y4ARk0GbT3tnUiPNgnTXzc/Q=="
+    ],
+
+    "@typescript-eslint/project-service": [
+      "@typescript-eslint/project-service@8.35.0",
+      "",
+      {
+        "dependencies": {
+          "@typescript-eslint/tsconfig-utils": "^8.35.0",
+          "@typescript-eslint/types": "^8.35.0",
+          "debug": "^4.3.4"
+        },
+        "peerDependencies": { "typescript": ">=4.8.4 <5.9.0" }
+      },
+      "sha512-41xatqRwWZuhUMF/aZm2fcUsOFKNcG28xqRSS6ZVr9BVJtGExosLAm5A1OxTjRMagx8nJqva+P5zNIGt8RIgbQ=="
+    ],
+
+    "@typescript-eslint/tsconfig-utils": [
+      "@typescript-eslint/tsconfig-utils@8.35.0",
+      "",
+      { "peerDependencies": { "typescript": ">=4.8.4 <5.9.0" } },
+      "sha512-04k/7247kZzFraweuEirmvUj+W3bJLI9fX6fbo1Qm2YykuBvEhRTPl8tcxlYO8kZZW+HIXfkZNoasVb8EV4jpA=="
+    ],
+
+    "@typescript-eslint/types": [
+      "@typescript-eslint/types@8.35.0",
+      "",
+      {},
+      "sha512-0mYH3emanku0vHw2aRLNGqe7EXh9WHEhi7kZzscrMDf6IIRUQ5Jk4wp1QrledE/36KtdZrVfKnE32eZCf/vaVQ=="
+    ],
+
+    "@typescript-eslint/typescript-estree": [
+      "@typescript-eslint/typescript-estree@8.35.0",
+      "",
+      {
+        "dependencies": {
+          "@typescript-eslint/project-service": "8.35.0",
+          "@typescript-eslint/tsconfig-utils": "8.35.0",
+          "@typescript-eslint/types": "8.35.0",
+          "@typescript-eslint/visitor-keys": "8.35.0",
+          "debug": "^4.3.4",
+          "fast-glob": "^3.3.2",
+          "is-glob": "^4.0.3",
+          "minimatch": "^9.0.4",
+          "semver": "^7.6.0",
+          "ts-api-utils": "^2.1.0"
+        },
+        "peerDependencies": { "typescript": ">=4.8.4 <5.9.0" }
+      },
+      "sha512-F+BhnaBemgu1Qf8oHrxyw14wq6vbL8xwWKKMwTMwYIRmFFY/1n/9T/jpbobZL8vp7QyEUcC6xGrnAO4ua8Kp7w=="
+    ],
+
+    "@typescript-eslint/visitor-keys": [
+      "@typescript-eslint/visitor-keys@8.35.0",
+      "",
+      {
+        "dependencies": {
+          "@typescript-eslint/types": "8.35.0",
+          "eslint-visitor-keys": "^4.2.1"
+        }
+      },
+      "sha512-zTh2+1Y8ZpmeQaQVIc/ZZxsx8UzgKJyNg1PTvjzC7WMhPSVS8bfDX34k1SrwOf016qd5RU3az2UxUNue3IfQ5g=="
+    ],
+
+    "ansi-escapes": [
+      "ansi-escapes@4.3.2",
+      "",
+      { "dependencies": { "type-fest": "^0.21.3" } },
+      "sha512-gKXj5ALrKWQLsYG9jlTRmR/xKluxHV+Z9QEwNIgCfM1/uwPMCuzVVnh5mwTd+OuBZcwSIMbqssNWRm1lE51QaQ=="
+    ],
+
+    "ansi-regex": [
+      "ansi-regex@6.1.0",
+      "",
+      {},
+      "sha512-7HSX4QQb4CspciLpVFwyRe79O3xsIZDDLER21kERQ71oaPodF8jL725AgJMFAYbooIqolJoRLuM81SpeUkpkvA=="
+    ],
+
+    "ansi-styles": [
+      "ansi-styles@4.3.0",
+      "",
+      { "dependencies": { "color-convert": "^2.0.1" } },
+      "sha512-zbB9rCJAT1rbjiVDb2hqKFHNYLxgtk8NURxZ3IZwD3F6NtxbXZQCnnSi1Lkx+IDohdPlFp222wVALIheZJQSEg=="
+    ],
+
+    "balanced-match": [
+      "balanced-match@1.0.2",
+      "",
+      {},
+      "sha512-3oSeUO0TMV67hN1AmbXsK4yaqU7tjiHlbxRDZOpH0KW9+CeX4bRAaX0Anxt0tx2MrpRpWwQaPwIlISEJhYU5Pw=="
+    ],
+
+    "blade": [
+      "blade@3.4.3-ben-ron-1218-experimental-971",
+      "",
+      {
+        "dependencies": {
+          "@hono/node-ws": "1.2.0",
+          "@ronin/compiler": "0.18.9",
+          "@ronin/react": "0.1.4",
+          "@ronin/syntax": "0.2.43",
+          "@stefanprobst/rehype-extract-toc": "3.0.0",
+          "@tailwindcss/node": "4.1.6",
+          "@tailwindcss/oxide": "4.1.6",
+          "@typescript-eslint/typescript-estree": "8.35.0",
+          "dotenv": "16.5.0",
+          "esbuild": "0.25.5",
+          "gradient-string": "3.0.0",
+          "ronin": "6.7.4"
+        },
+        "bin": { "blade": "dist/private/shell/index.js" }
+      },
+      "sha512-venIJJg9E3t1XxxVDSEE0F9sO34TFK7g141VhB4BTZ0BDBVM2JD7ZEUPKWFdAixuxcgcoqGPYcACg3CUd06T2g=="
+    ],
+
+    "brace-expansion": [
+      "brace-expansion@2.0.2",
+      "",
+      { "dependencies": { "balanced-match": "^1.0.0" } },
+      "sha512-Jt0vHyM+jmUBqojB7E1NIYadt0vI0Qxjxd2TErW94wDz+E2LAm5vKMXXwg6ZZBTHPuUlDgQHKXvjGBdfcF1ZDQ=="
+    ],
+
+    "braces": [
+      "braces@3.0.3",
+      "",
+      { "dependencies": { "fill-range": "^7.1.1" } },
+      "sha512-yQbXgO/OSZVD2IsiLlro+7Hf6Q18EJrKSEsdoMzKePKXct3gvD8oLcOQdIzGupr5Fj+EDe8gO/lxc1BzfMpxvA=="
+    ],
+
+    "bundle-name": [
+      "bundle-name@4.1.0",
+      "",
+      { "dependencies": { "run-applescript": "^7.0.0" } },
+      "sha512-tjwM5exMg6BGRI+kNmTntNsvdZS1X8BFYS6tnJ2hdH0kVxM6/eVZ2xy+FqStSWvYmtfFMDLIxurorHwDKfDz5Q=="
+    ],
+
+    "chalk": [
+      "chalk@5.4.1",
+      "",
+      {},
+      "sha512-zgVZuo2WcZgfUEmsn6eO3kINexW8RAE4maiQ8QNs8CtpPCSyMiYsULR3HQYkm3w8FIA3SberyMJMSldGsW+U3w=="
+    ],
+
+    "chalk-template": [
+      "chalk-template@1.1.0",
+      "",
+      { "dependencies": { "chalk": "^5.2.0" } },
+      "sha512-T2VJbcDuZQ0Tb2EWwSotMPJjgpy1/tGee1BTpUNsGZ/qgNjV2t7Mvu+d4600U564nbLesN1x2dPL+xii174Ekg=="
+    ],
+
+    "chardet": [
+      "chardet@0.7.0",
+      "",
+      {},
+      "sha512-mT8iDcrh03qDGRRmoA2hmBJnxpllMR+0/0qlzjqZES6NdiWDcZkCNAk4rPFZ9Q85r27unkiNNg8ZOiwZXBHwcA=="
+    ],
+
+    "chownr": [
+      "chownr@3.0.0",
+      "",
+      {},
+      "sha512-+IxzY9BZOQd/XuYPRmrvEVjF/nqj5kgT4kEq7VofrDoM1MxoRjEWkrCC3EtLi59TVawxTAn+orJwFQcrqEN1+g=="
+    ],
+
+    "cli-cursor": [
+      "cli-cursor@5.0.0",
+      "",
+      { "dependencies": { "restore-cursor": "^5.0.0" } },
+      "sha512-aCj4O5wKyszjMmDT4tZj93kxyydN/K5zPWSCe6/0AV/AA1pqe5ZBIw0a2ZfPQV7lL5/yb5HsUreJ6UFAF1tEQw=="
+    ],
+
+    "cli-spinners": [
+      "cli-spinners@2.9.2",
+      "",
+      {},
+      "sha512-ywqV+5MmyL4E7ybXgKys4DugZbX0FC6LnwrhjuykIjnK9k8OQacQ7axGKnjDXWNhns0xot3bZI5h55H8yo9cJg=="
+    ],
+
+    "cli-width": [
+      "cli-width@4.1.0",
+      "",
+      {},
+      "sha512-ouuZd4/dm2Sw5Gmqy6bGyNNNe1qt9RpmxveLSO7KcgsTnU7RXfsw+/bukWGo1abgBiMAic068rclZsO4IWmmxQ=="
+    ],
+
+    "color-convert": [
+      "color-convert@2.0.1",
+      "",
+      { "dependencies": { "color-name": "~1.1.4" } },
+      "sha512-RRECPsj7iu/xb5oKYcsFHSppFNnsj/52OVTRKb4zP5onXwVF3zVmmToNcOfGC+CRDpfK/U584fMg38ZHCaElKQ=="
+    ],
+
+    "color-name": [
+      "color-name@1.1.4",
+      "",
+      {},
+      "sha512-dOy+3AuW3a2wNbZHIuMZpTcgjGuLU/uBL/ubcZF9OXbDo8ff4O8yVp5Bf0efS8uEoYo5q4Fx7dY9OgQGXgAsQA=="
+    ],
+
+    "csstype": [
+      "csstype@3.1.3",
+      "",
+      {},
+      "sha512-M1uQkMl8rQK/szD0LNhtqxIPLpimGm8sOBwU7lLnCpSbTyY3yeU1Vc7l4KT5zT4s/yOxHH5O7tIuuLOCnLADRw=="
+    ],
+
+    "debug": [
+      "debug@4.4.1",
+      "",
+      { "dependencies": { "ms": "^2.1.3" } },
+      "sha512-KcKCqiftBJcZr++7ykoDIEwSa3XWowTfNPo92BYxjXiyYEVrUQh2aLyhxBCwww+heortUFxEJYcRzosstTEBYQ=="
+    ],
+
+    "default-browser": [
+      "default-browser@5.2.1",
+      "",
+      {
+        "dependencies": {
+          "bundle-name": "^4.1.0",
+          "default-browser-id": "^5.0.0"
+        }
+      },
+      "sha512-WY/3TUME0x3KPYdRRxEJJvXRHV4PyPoUsxtZa78lwItwRQRHhd2U9xOscaT/YTf8uCXIAjeJOFBVEh/7FtD8Xg=="
+    ],
+
+    "default-browser-id": [
+      "default-browser-id@5.0.0",
+      "",
+      {},
+      "sha512-A6p/pu/6fyBcA1TRz/GqWYPViplrftcW2gZC9q79ngNCKAeR/X3gcEdXQHl4KNXV+3wgIJ1CPkJQ3IHM6lcsyA=="
+    ],
+
+    "define-lazy-prop": [
+      "define-lazy-prop@3.0.0",
+      "",
+      {},
+      "sha512-N+MeXYoqr3pOgn8xfyRPREN7gHakLYjhsHhWGT3fWAiL4IkAt0iDw14QiiEm2bE30c5XX5q0FtAA3CK5f9/BUg=="
+    ],
+
+    "detect-libc": [
+      "detect-libc@2.0.4",
+      "",
+      {},
+      "sha512-3UDv+G9CsCKO1WKMGw9fwq/SWJYbI0c5Y7LU1AXYoDdbhE2AHQ6N6Nb34sG8Fj7T5APy8qXDCKuuIHd1BR0tVA=="
+    ],
+
+    "dotenv": [
+      "dotenv@16.5.0",
+      "",
+      {},
+      "sha512-m/C+AwOAr9/W1UOIZUo232ejMNnJAJtYQjUbHoNTBNTJSvqzzDh7vnrei3o3r3m9blf6ZoDkvcw0VmozNRFJxg=="
+    ],
+
+    "emoji-regex": [
+      "emoji-regex@10.4.0",
+      "",
+      {},
+      "sha512-EC+0oUMY1Rqm4O6LLrgjtYDvcVYTy7chDnM4Q7030tP4Kwj3u/pR6gP9ygnp2CJMK5Gq+9Q2oqmrFJAz01DXjw=="
+    ],
+
+    "enhanced-resolve": [
+      "enhanced-resolve@5.18.2",
+      "",
+      { "dependencies": { "graceful-fs": "^4.2.4", "tapable": "^2.2.0" } },
+      "sha512-6Jw4sE1maoRJo3q8MsSIn2onJFbLTOjY9hlx4DZXmOKvLRd1Ok2kXmAGXaafL2+ijsJZ1ClYbl/pmqr9+k4iUQ=="
+    ],
+
+    "esbuild": [
+      "esbuild@0.25.5",
+      "",
+      {
+        "optionalDependencies": {
+          "@esbuild/aix-ppc64": "0.25.5",
+          "@esbuild/android-arm": "0.25.5",
+          "@esbuild/android-arm64": "0.25.5",
+          "@esbuild/android-x64": "0.25.5",
+          "@esbuild/darwin-arm64": "0.25.5",
+          "@esbuild/darwin-x64": "0.25.5",
+          "@esbuild/freebsd-arm64": "0.25.5",
+          "@esbuild/freebsd-x64": "0.25.5",
+          "@esbuild/linux-arm": "0.25.5",
+          "@esbuild/linux-arm64": "0.25.5",
+          "@esbuild/linux-ia32": "0.25.5",
+          "@esbuild/linux-loong64": "0.25.5",
+          "@esbuild/linux-mips64el": "0.25.5",
+          "@esbuild/linux-ppc64": "0.25.5",
+          "@esbuild/linux-riscv64": "0.25.5",
+          "@esbuild/linux-s390x": "0.25.5",
+          "@esbuild/linux-x64": "0.25.5",
+          "@esbuild/netbsd-arm64": "0.25.5",
+          "@esbuild/netbsd-x64": "0.25.5",
+          "@esbuild/openbsd-arm64": "0.25.5",
+          "@esbuild/openbsd-x64": "0.25.5",
+          "@esbuild/sunos-x64": "0.25.5",
+          "@esbuild/win32-arm64": "0.25.5",
+          "@esbuild/win32-ia32": "0.25.5",
+          "@esbuild/win32-x64": "0.25.5"
+        },
+        "bin": { "esbuild": "bin/esbuild" }
+      },
+      "sha512-P8OtKZRv/5J5hhz0cUAdu/cLuPIKXpQl1R9pZtvmHWQvrAUVd0UNIPT4IB4W3rNOqVO0rlqHmCIbSwxh/c9yUQ=="
+    ],
+
+    "eslint-visitor-keys": [
+      "eslint-visitor-keys@4.2.1",
+      "",
+      {},
+      "sha512-Uhdk5sfqcee/9H/rCOJikYz67o0a2Tw2hGRPOG2Y1R2dg7brRe1uG0yaNQDHu+TO/uQPF/5eCapvYSmHUjt7JQ=="
+    ],
+
+    "estree-util-is-identifier-name": [
+      "estree-util-is-identifier-name@3.0.0",
+      "",
+      {},
+      "sha512-hFtqIDZTIUZ9BXLb8y4pYGyk6+wekIivNVTcmvk8NoOh+VeRn5y6cEHzbURrWbfp1fIqdVipilzj+lfaadNZmg=="
+    ],
+
+    "estree-util-value-to-estree": [
+      "estree-util-value-to-estree@3.4.0",
+      "",
+      { "dependencies": { "@types/estree": "^1.0.0" } },
+      "sha512-Zlp+gxis+gCfK12d3Srl2PdX2ybsEA8ZYy6vQGVQTNNYLEGRQQ56XB64bjemN8kxIKXP1nC9ip4Z+ILy9LGzvQ=="
+    ],
+
+    "external-editor": [
+      "external-editor@3.1.0",
+      "",
+      {
+        "dependencies": {
+          "chardet": "^0.7.0",
+          "iconv-lite": "^0.4.24",
+          "tmp": "^0.0.33"
+        }
+      },
+      "sha512-hMQ4CX1p1izmuLYyZqLMO/qGNw10wSv9QDCPfzXfyFrOaCSSoRfqE1Kf1s5an66J5JZC62NewG+mK49jOCtQew=="
+    ],
+
+    "fast-glob": [
+      "fast-glob@3.3.3",
+      "",
+      {
+        "dependencies": {
+          "@nodelib/fs.stat": "^2.0.2",
+          "@nodelib/fs.walk": "^1.2.3",
+          "glob-parent": "^5.1.2",
+          "merge2": "^1.3.0",
+          "micromatch": "^4.0.8"
+        }
+      },
+      "sha512-7MptL8U0cqcFdzIzwOTHoilX9x5BrNqye7Z/LuC7kCMRio1EMSyqRK3BEAUD7sXRq4iT4AzTVuZdhgQ2TCvYLg=="
+    ],
+
+    "fastq": [
+      "fastq@1.19.1",
+      "",
+      { "dependencies": { "reusify": "^1.0.4" } },
+      "sha512-GwLTyxkCXjXbxqIhTsMI2Nui8huMPtnxg7krajPJAjnEG/iiOS7i+zCtWGZR9G0NBKbXKh6X9m9UIsYX/N6vvQ=="
+    ],
+
+    "fill-range": [
+      "fill-range@7.1.1",
+      "",
+      { "dependencies": { "to-regex-range": "^5.0.1" } },
+      "sha512-YsGpe3WHLK8ZYi4tWDg2Jy3ebRz2rXowDxnld4bkQB00cc/1Zw9AWnC0i9ztDJitivtQvaI9KaLyKrc+hBW0yg=="
+    ],
+
+    "get-east-asian-width": [
+      "get-east-asian-width@1.3.0",
+      "",
+      {},
+      "sha512-vpeMIQKxczTD/0s2CdEWHcb0eeJe6TFjxb+J5xgX7hScxqrGuyjmv4c1D4A/gelKfyox0gJJwIHF+fLjeaM8kQ=="
+    ],
+
+    "get-port": [
+      "get-port@7.1.0",
+      "",
+      {},
+      "sha512-QB9NKEeDg3xxVwCCwJQ9+xycaz6pBB6iQ76wiWMl1927n0Kir6alPiP+yuiICLLU4jpMe08dXfpebuQppFA2zw=="
+    ],
+
+    "glob-parent": [
+      "glob-parent@5.1.2",
+      "",
+      { "dependencies": { "is-glob": "^4.0.1" } },
+      "sha512-AOIgSQCepiJYwP3ARnGx+5VnTu2HBYdzbGP45eLw1vr3zB3vZLeyed1sC9hnbcOc9/SrMyM5RPQrkGz4aS9Zow=="
+    ],
+
+    "graceful-fs": [
+      "graceful-fs@4.2.11",
+      "",
+      {},
+      "sha512-RbJ5/jmFcNNCcDV5o9eTnBLJ/HszWV0P73bc+Ff4nS/rJj+YaS6IGyiOL0VoBYX+l1Wrl3k63h/KrH+nhJ0XvQ=="
+    ],
+
+    "gradient-string": [
+      "gradient-string@3.0.0",
+      "",
+      { "dependencies": { "chalk": "^5.3.0", "tinygradient": "^1.1.5" } },
+      "sha512-frdKI4Qi8Ihp4C6wZNB565de/THpIaw3DjP5ku87M+N9rNSGmPTjfkq61SdRXB7eCaL8O1hkKDvf6CDMtOzIAg=="
+    ],
+
+    "hast-util-heading-rank": [
+      "hast-util-heading-rank@3.0.0",
+      "",
+      { "dependencies": { "@types/hast": "^3.0.0" } },
+      "sha512-EJKb8oMUXVHcWZTDepnr+WNbfnXKFNf9duMesmr4S8SXTJBJ9M4Yok08pu9vxdJwdlGRhVumk9mEhkEvKGifwA=="
+    ],
+
+    "hast-util-to-string": [
+      "hast-util-to-string@3.0.1",
+      "",
+      { "dependencies": { "@types/hast": "^3.0.0" } },
+      "sha512-XelQVTDWvqcl3axRfI0xSeoVKzyIFPwsAGSLIsKdJKQMXDYJS4WYrBNF/8J7RdhIcFI2BOHgAifggsvsxp/3+A=="
+    ],
+
+    "hono": [
+      "hono@4.8.3",
+      "",
+      {},
+      "sha512-jYZ6ZtfWjzBdh8H/0CIFfCBHaFL75k+KMzaM177hrWWm2TWL39YMYaJgB74uK/niRc866NMlH9B8uCvIo284WQ=="
+    ],
+
+    "iconv-lite": [
+      "iconv-lite@0.4.24",
+      "",
+      { "dependencies": { "safer-buffer": ">= 2.1.2 < 3" } },
+      "sha512-v3MXnZAcvnywkTUEZomIActle7RXXeedOR31wwl7VlyoXO4Qi9arvSenNQWne1TcRwhCL1HwLI21bEqdpj8/rA=="
+    ],
+
+    "ini": [
+      "ini@5.0.0",
+      "",
+      {},
+      "sha512-+N0ngpO3e7cRUWOJAS7qw0IZIVc6XPrW4MlFBdD066F2L4k1L6ker3hLqSq7iXxU5tgS4WGkIUElWn5vogAEnw=="
+    ],
+
+    "is-docker": [
+      "is-docker@3.0.0",
+      "",
+      { "bin": { "is-docker": "cli.js" } },
+      "sha512-eljcgEDlEns/7AXFosB5K/2nCM4P7FQPkGc/DWLy5rmFEWvZayGrik1d9/QIY5nJ4f9YsVvBkA6kJpHn9rISdQ=="
+    ],
+
+    "is-extglob": [
+      "is-extglob@2.1.1",
+      "",
+      {},
+      "sha512-SbKbANkN603Vi4jEZv49LeVJMn4yGwsbzZworEoyEiutsN3nJYdbO36zfhGJ6QEDpOZIFkDtnq5JRxmvl3jsoQ=="
+    ],
+
+    "is-fullwidth-code-point": [
+      "is-fullwidth-code-point@3.0.0",
+      "",
+      {},
+      "sha512-zymm5+u+sCsSWyD9qNaejV3DFvhCKclKdizYaJUuHA83RLjb7nSuGnddCHGv0hk+KY7BMAlsWeK4Ueg6EV6XQg=="
+    ],
+
+    "is-glob": [
+      "is-glob@4.0.3",
+      "",
+      { "dependencies": { "is-extglob": "^2.1.1" } },
+      "sha512-xelSayHH36ZgE7ZWhli7pW34hNbNl8Ojv5KVmkJD4hBdD3th8Tfk9vYasLM+mXWOZhFkgZfxhLSnrwRr4elSSg=="
+    ],
+
+    "is-inside-container": [
+      "is-inside-container@1.0.0",
+      "",
+      {
+        "dependencies": { "is-docker": "^3.0.0" },
+        "bin": { "is-inside-container": "cli.js" }
+      },
+      "sha512-KIYLCCJghfHZxqjYBE7rEy0OBuTd5xCHS7tHVgvCLkx7StIoaxwNW3hCALgEUjFfeRk+MG/Qxmp/vtETEF3tRA=="
+    ],
+
+    "is-interactive": [
+      "is-interactive@2.0.0",
+      "",
+      {},
+      "sha512-qP1vozQRI+BMOPcjFzrjXuQvdak2pHNUMZoeG2eRbiSqyvbEf/wQtEOTOX1guk6E3t36RkaqiSt8A/6YElNxLQ=="
+    ],
+
+    "is-number": [
+      "is-number@7.0.0",
+      "",
+      {},
+      "sha512-41Cifkg6e8TylSpdtTpeLVMqvSBEVzTttHvERD741+pnZ8ANv0004MRL43QKPDlK9cGvNp6NZWZUBlbGXYxxng=="
+    ],
+
+    "is-unicode-supported": [
+      "is-unicode-supported@2.1.0",
+      "",
+      {},
+      "sha512-mE00Gnza5EEB3Ds0HfMyllZzbBrmLOX3vfWoj9A9PEnTfratQ/BcaJOuMhnkhjXvb2+FkY3VuHqtAGpTPmglFQ=="
+    ],
+
+    "is-wsl": [
+      "is-wsl@3.1.0",
+      "",
+      { "dependencies": { "is-inside-container": "^1.0.0" } },
+      "sha512-UcVfVfaK4Sc4m7X3dUSoHoozQGBEFeDC+zVo06t98xe8CzHSZZBekNXH+tu0NalHolcJ/QAGqS46Hef7QXBIMw=="
+    ],
+
+    "jiti": [
+      "jiti@2.4.2",
+      "",
+      { "bin": { "jiti": "lib/jiti-cli.mjs" } },
+      "sha512-rg9zJN+G4n2nfJl5MW3BMygZX56zKPNVEYYqq7adpmMh4Jn2QNEwhvQlFy6jPVdcod7txZtKHWnyZiA3a0zP7A=="
+    ],
+
+    "js-tokens": [
+      "js-tokens@4.0.0",
+      "",
+      {},
+      "sha512-RdJUflcE3cUzKiMqQgsCu06FPu9UdIJO0beYbPhHN4k6apgJtifcoCtT9bcxOpYBtpD2kCM6Sbzg4CausW/PKQ=="
+    ],
+
+    "json5": [
+      "json5@2.2.3",
+      "",
+      { "bin": { "json5": "lib/cli.js" } },
+      "sha512-XmOWe7eyHYH14cLdVPoyg+GOH3rYX++KpzrylJwSW98t3Nk+U8XOl8FWKOgwtzdb8lXGf6zYwDUzeHMWfxasyg=="
+    ],
+
+    "lightningcss": [
+      "lightningcss@1.29.2",
+      "",
+      {
+        "dependencies": { "detect-libc": "^2.0.3" },
+        "optionalDependencies": {
+          "lightningcss-darwin-arm64": "1.29.2",
+          "lightningcss-darwin-x64": "1.29.2",
+          "lightningcss-freebsd-x64": "1.29.2",
+          "lightningcss-linux-arm-gnueabihf": "1.29.2",
+          "lightningcss-linux-arm64-gnu": "1.29.2",
+          "lightningcss-linux-arm64-musl": "1.29.2",
+          "lightningcss-linux-x64-gnu": "1.29.2",
+          "lightningcss-linux-x64-musl": "1.29.2",
+          "lightningcss-win32-arm64-msvc": "1.29.2",
+          "lightningcss-win32-x64-msvc": "1.29.2"
+        }
+      },
+      "sha512-6b6gd/RUXKaw5keVdSEtqFVdzWnU5jMxTUjA2bVcMNPLwSQ08Sv/UodBVtETLCn7k4S1Ibxwh7k68IwLZPgKaA=="
+    ],
+
+    "lightningcss-darwin-arm64": [
+      "lightningcss-darwin-arm64@1.29.2",
+      "",
+      { "os": "darwin", "cpu": "arm64" },
+      "sha512-cK/eMabSViKn/PG8U/a7aCorpeKLMlK0bQeNHmdb7qUnBkNPnL+oV5DjJUo0kqWsJUapZsM4jCfYItbqBDvlcA=="
+    ],
+
+    "lightningcss-darwin-x64": [
+      "lightningcss-darwin-x64@1.29.2",
+      "",
+      { "os": "darwin", "cpu": "x64" },
+      "sha512-j5qYxamyQw4kDXX5hnnCKMf3mLlHvG44f24Qyi2965/Ycz829MYqjrVg2H8BidybHBp9kom4D7DR5VqCKDXS0w=="
+    ],
+
+    "lightningcss-freebsd-x64": [
+      "lightningcss-freebsd-x64@1.29.2",
+      "",
+      { "os": "freebsd", "cpu": "x64" },
+      "sha512-wDk7M2tM78Ii8ek9YjnY8MjV5f5JN2qNVO+/0BAGZRvXKtQrBC4/cn4ssQIpKIPP44YXw6gFdpUF+Ps+RGsCwg=="
+    ],
+
+    "lightningcss-linux-arm-gnueabihf": [
+      "lightningcss-linux-arm-gnueabihf@1.29.2",
+      "",
+      { "os": "linux", "cpu": "arm" },
+      "sha512-IRUrOrAF2Z+KExdExe3Rz7NSTuuJ2HvCGlMKoquK5pjvo2JY4Rybr+NrKnq0U0hZnx5AnGsuFHjGnNT14w26sg=="
+    ],
+
+    "lightningcss-linux-arm64-gnu": [
+      "lightningcss-linux-arm64-gnu@1.29.2",
+      "",
+      { "os": "linux", "cpu": "arm64" },
+      "sha512-KKCpOlmhdjvUTX/mBuaKemp0oeDIBBLFiU5Fnqxh1/DZ4JPZi4evEH7TKoSBFOSOV3J7iEmmBaw/8dpiUvRKlQ=="
+    ],
+
+    "lightningcss-linux-arm64-musl": [
+      "lightningcss-linux-arm64-musl@1.29.2",
+      "",
+      { "os": "linux", "cpu": "arm64" },
+      "sha512-Q64eM1bPlOOUgxFmoPUefqzY1yV3ctFPE6d/Vt7WzLW4rKTv7MyYNky+FWxRpLkNASTnKQUaiMJ87zNODIrrKQ=="
+    ],
+
+    "lightningcss-linux-x64-gnu": [
+      "lightningcss-linux-x64-gnu@1.29.2",
+      "",
+      { "os": "linux", "cpu": "x64" },
+      "sha512-0v6idDCPG6epLXtBH/RPkHvYx74CVziHo6TMYga8O2EiQApnUPZsbR9nFNrg2cgBzk1AYqEd95TlrsL7nYABQg=="
+    ],
+
+    "lightningcss-linux-x64-musl": [
+      "lightningcss-linux-x64-musl@1.29.2",
+      "",
+      { "os": "linux", "cpu": "x64" },
+      "sha512-rMpz2yawkgGT8RULc5S4WiZopVMOFWjiItBT7aSfDX4NQav6M44rhn5hjtkKzB+wMTRlLLqxkeYEtQ3dd9696w=="
+    ],
+
+    "lightningcss-win32-arm64-msvc": [
+      "lightningcss-win32-arm64-msvc@1.29.2",
+      "",
+      { "os": "win32", "cpu": "arm64" },
+      "sha512-nL7zRW6evGQqYVu/bKGK+zShyz8OVzsCotFgc7judbt6wnB2KbiKKJwBE4SGoDBQ1O94RjW4asrCjQL4i8Fhbw=="
+    ],
+
+    "lightningcss-win32-x64-msvc": [
+      "lightningcss-win32-x64-msvc@1.29.2",
+      "",
+      { "os": "win32", "cpu": "x64" },
+      "sha512-EdIUW3B2vLuHmv7urfzMI/h2fmlnOQBk1xlsDxkN1tCWKjNFjfLhGxYk8C8mzpSfr+A6jFFIi8fU6LbQGsRWjA=="
+    ],
+
+    "log-symbols": [
+      "log-symbols@6.0.0",
+      "",
+      {
+        "dependencies": { "chalk": "^5.3.0", "is-unicode-supported": "^1.3.0" }
+      },
+      "sha512-i24m8rpwhmPIS4zscNzK6MSEhk0DUWa/8iYQWxhffV8jkI4Phvs3F+quL5xvS0gdQR0FyTCMMH33Y78dDTzzIw=="
+    ],
+
+    "loose-envify": [
+      "loose-envify@1.4.0",
+      "",
+      {
+        "dependencies": { "js-tokens": "^3.0.0 || ^4.0.0" },
+        "bin": { "loose-envify": "cli.js" }
+      },
+      "sha512-lyuxPGr/Wfhrlem2CL/UcnUc1zcqKAImBDzukY7Y5F/yQiNdko6+fRLevlw1HgMySw7f611UIY408EtxRSoK3Q=="
+    ],
+
+    "magic-string": [
+      "magic-string@0.30.17",
+      "",
+      { "dependencies": { "@jridgewell/sourcemap-codec": "^1.5.0" } },
+      "sha512-sNPKHvyjVf7gyjwS4xGTaW/mCnF8wnjtifKBEhxfZ7E/S8tQ0rssrwGNn6q8JH/ohItJfSQp9mBtQYuTlH5QnA=="
+    ],
+
+    "merge2": [
+      "merge2@1.4.1",
+      "",
+      {},
+      "sha512-8q7VEgMJW4J8tcfVPy8g09NcQwZdbwFEqhe/WZkoIzjn/3TGDwtOCYtXGxA3O8tPzpczCCDgv+P2P5y00ZJOOg=="
+    ],
+
+    "micromatch": [
+      "micromatch@4.0.8",
+      "",
+      { "dependencies": { "braces": "^3.0.3", "picomatch": "^2.3.1" } },
+      "sha512-PXwfBhYu0hBCPw8Dn0E+WDYb7af3dSLVWKi3HGv84IdF4TyFoC0ysxFd0Goxw7nSv4T/PzEJQxsYsEiFCKo2BA=="
+    ],
+
+    "mimic-function": [
+      "mimic-function@5.0.1",
+      "",
+      {},
+      "sha512-VP79XUPxV2CigYP3jWwAUFSku2aKqBH7uTAapFWCBqutsbmDo96KY5o8uh6U+/YSIn5OxJnXp73beVkpqMIGhA=="
+    ],
+
+    "minimatch": [
+      "minimatch@9.0.5",
+      "",
+      { "dependencies": { "brace-expansion": "^2.0.1" } },
+      "sha512-G6T0ZX48xgozx7587koeX9Ys2NYy6Gmv//P89sEte9V9whIapMNF4idKxnW2QtCcLiTWlb/wfCabAtAFWhhBow=="
+    ],
+
+    "minipass": [
+      "minipass@7.1.2",
+      "",
+      {},
+      "sha512-qOOzS1cBTWYF4BH8fVePDBOO9iptMnGUEZwNc/cMWnTV2nVLZ7VoNWEPHkYczZA0pdoA7dl6e7FL659nX9S2aw=="
+    ],
+
+    "minizlib": [
+      "minizlib@3.0.2",
+      "",
+      { "dependencies": { "minipass": "^7.1.2" } },
+      "sha512-oG62iEk+CYt5Xj2YqI5Xi9xWUeZhDI8jjQmC5oThVH5JGCTgIjr7ciJDzC7MBzYd//WvR1OTmP5Q38Q8ShQtVA=="
+    ],
+
+    "mkdirp": [
+      "mkdirp@3.0.1",
+      "",
+      { "bin": { "mkdirp": "dist/cjs/src/bin.js" } },
+      "sha512-+NsyUUAZDmo6YVHzL/stxSu3t9YS1iljliy3BSDrXJ/dkn1KYdmtZODGGjLcc9XLgVVpH4KshHB8XmZgMhaBXg=="
+    ],
+
+    "ms": [
+      "ms@2.1.3",
+      "",
+      {},
+      "sha512-6FlzubTLZG3J2a/NVCAleEhjzq5oxgHyaCU9yYXvcLsvoVaHJq/s5xXI6/XXP6tz7R9xAOtHnSO/tXtF3WRTlA=="
+    ],
+
+    "mute-stream": [
+      "mute-stream@2.0.0",
+      "",
+      {},
+      "sha512-WWdIxpyjEn+FhQJQQv9aQAYlHoNVdzIzUySNV1gHUPDSdZJ3yZn7pAAbQcV7B56Mvu881q9FZV+0Vx2xC44VWA=="
+    ],
+
+    "onetime": [
+      "onetime@7.0.0",
+      "",
+      { "dependencies": { "mimic-function": "^5.0.0" } },
+      "sha512-VXJjc87FScF88uafS3JllDgvAm+c/Slfz06lorj2uAY34rlUu0Nt+v8wreiImcrgAjjIHp1rXpTDlLOGw29WwQ=="
+    ],
+
+    "open": [
+      "open@10.1.0",
+      "",
+      {
+        "dependencies": {
+          "default-browser": "^5.2.1",
+          "define-lazy-prop": "^3.0.0",
+          "is-inside-container": "^1.0.0",
+          "is-wsl": "^3.1.0"
+        }
+      },
+      "sha512-mnkeQ1qP5Ue2wd+aivTD3NHd/lZ96Lu0jgf0pwktLPtx6cTZiH7tyeGRRHs0zX0rbrahXPnXlUnbeXyaBBuIaw=="
+    ],
+
+    "ora": [
+      "ora@8.1.1",
+      "",
+      {
+        "dependencies": {
+          "chalk": "^5.3.0",
+          "cli-cursor": "^5.0.0",
+          "cli-spinners": "^2.9.2",
+          "is-interactive": "^2.0.0",
+          "is-unicode-supported": "^2.0.0",
+          "log-symbols": "^6.0.0",
+          "stdin-discarder": "^0.2.2",
+          "string-width": "^7.2.0",
+          "strip-ansi": "^7.1.0"
+        }
+      },
+      "sha512-YWielGi1XzG1UTvOaCFaNgEnuhZVMSHYkW/FQ7UX8O26PtlpdM84c0f7wLPlkvx2RfiQmnzd61d/MGxmpQeJPw=="
+    ],
+
+    "os-tmpdir": [
+      "os-tmpdir@1.0.2",
+      "",
+      {},
+      "sha512-D2FR03Vir7FIu45XBY20mTb+/ZSWB00sjU9jdQXt83gDrI4Ztz5Fs7/yy74g2N5SVQY4xY1qDr4rNddwYRVX0g=="
+    ],
+
+    "picomatch": [
+      "picomatch@2.3.1",
+      "",
+      {},
+      "sha512-JU3teHTNjmE2VCGFzuY8EXzCDVwEqB2a8fsIvwaStHhAWJEeVd1o1QD80CU6+ZdEXXSLbSsuLwJjkCBWqRQUVA=="
+    ],
+
+    "queue-microtask": [
+      "queue-microtask@1.2.3",
+      "",
+      {},
+      "sha512-NuaNSa6flKT5JaSYQzJok04JzTL1CA6aGhv5rfLW3PgqA+M2ChpZQnAC8h8i4ZFkBS8X5RqkDBHA7r4hej3K9A=="
+    ],
+
+    "react": [
+      "react@0.0.0-experimental-df12d7eac-20230510",
+      "",
+      { "dependencies": { "loose-envify": "^1.1.0" } },
+      "sha512-XYJ9b0YY0Yo0FXe2BM23vgKIv3RCSFqyg5jaoZN4ipBx/I3RNuEW0ZVY8q8HTJlRFAvk+2bL9tIY92o5a4pzaA=="
+    ],
+
+    "react-dom": [
+      "react-dom@0.0.0-experimental-df12d7eac-20230510",
+      "",
+      {
+        "dependencies": {
+          "loose-envify": "^1.1.0",
+          "scheduler": "0.0.0-experimental-df12d7eac-20230510"
+        },
+        "peerDependencies": { "react": "0.0.0-experimental-df12d7eac-20230510" }
+      },
+      "sha512-qRWjsUKhNS43+rAWBHlMIRdgetlM54fPctW524m7ZnYRv+cahA7rlIQaQ9eIHCc1VwrWO8l3eom9wzl0ZVUdIw=="
+    ],
+
+    "resolve-from": [
+      "resolve-from@5.0.0",
+      "",
+      {},
+      "sha512-qYg9KP24dD5qka9J47d0aVky0N+b4fTU89LN9iDnjB5waksiC49rvMB0PrUJQGoTmH50XPiqOvAjDfaijGxYZw=="
+    ],
+
+    "restore-cursor": [
+      "restore-cursor@5.1.0",
+      "",
+      { "dependencies": { "onetime": "^7.0.0", "signal-exit": "^4.1.0" } },
+      "sha512-oMA2dcrw6u0YfxJQXm342bFKX/E4sG9rbTzO9ptUcR/e8A33cHuvStiYOwH7fszkZlZ1z/ta9AAoPk2F4qIOHA=="
+    ],
+
+    "reusify": [
+      "reusify@1.1.0",
+      "",
+      {},
+      "sha512-g6QUff04oZpHs0eG5p83rFLhHeV00ug/Yf9nZM6fLeUrPguBTkTQOdpAWWspMh55TZfVQDPaN3NQJfbVRAxdIw=="
+    ],
+
+    "ronin": [
+      "ronin@6.7.4",
+      "",
+      {
+        "dependencies": {
+          "@ronin/cli": "0.3.19",
+          "@ronin/compiler": "0.18.10",
+          "@ronin/engine": "0.1.23",
+          "@ronin/syntax": "0.2.43"
+        },
+        "bin": { "ronin": "dist/bin/index.js" }
+      },
+      "sha512-bYNbdEhP5BnDuxjISy9bGvwFhsgCGIUB33nILS3xHD7hQ6A70KojE+GUmLDSP3Qnm00SEjTXTRRCUWQGYyWInQ=="
+    ],
+
+    "run-applescript": [
+      "run-applescript@7.0.0",
+      "",
+      {},
+      "sha512-9by4Ij99JUr/MCFBUkDKLWK3G9HVXmabKz9U5MlIAIuvuzkiOicRYs8XJLxX+xahD+mLiiCYDqF9dKAgtzKP1A=="
+    ],
+
+    "run-parallel": [
+      "run-parallel@1.2.0",
+      "",
+      { "dependencies": { "queue-microtask": "^1.2.2" } },
+      "sha512-5l4VyZR86LZ/lDxZTR6jqL8AFE2S0IFLMP26AbjsLVADxHdhB/c0GUsH+y39UfCi3dzz8OlQuPmnaJOMoDHQBA=="
+    ],
+
+    "safer-buffer": [
+      "safer-buffer@2.1.2",
+      "",
+      {},
+      "sha512-YZo3K82SD7Riyi0E1EQPojLz7kpepnSQI9IyPbHHg1XXXevb5dJI7tpyN2ADxGcQbHG7vcyRHk0cbwqcQriUtg=="
+    ],
+
+    "scheduler": [
+      "scheduler@0.0.0-experimental-df12d7eac-20230510",
+      "",
+      { "dependencies": { "loose-envify": "^1.1.0" } },
+      "sha512-17ApDrY8cY33ugwPjAPt20o4RNA+iicbXq2F/oy8GzQTcqg12skn2wCAAIPUPnn86Z7URIseO3sRoGszR2uXPw=="
+    ],
+
+    "semver": [
+      "semver@7.7.2",
+      "",
+      { "bin": { "semver": "bin/semver.js" } },
+      "sha512-RF0Fw+rO5AMf9MAyaRXI4AV0Ulj5lMHqVxxdSgiVbixSCXoEmmX/jk0CuJw4+3SqroYO9VoUh+HcuJivvtJemA=="
+    ],
+
+    "signal-exit": [
+      "signal-exit@4.1.0",
+      "",
+      {},
+      "sha512-bzyZ1e88w9O1iNJbKnOlvYTrWPDl46O1bG0D3XInv+9tkPrxrN8jUUTiFlDkkmKWgn1M6CfIA13SuGqOa9Korw=="
+    ],
+
+    "source-map-js": [
+      "source-map-js@1.2.1",
+      "",
+      {},
+      "sha512-UXWMKhLOwVKb728IUtQPXxfYU+usdybtUrK/8uGE8CQMvrhOpwvzDBwj0QhSL7MQc7vIsISBG8VQ8+IDQxpfQA=="
+    ],
+
+    "stdin-discarder": [
+      "stdin-discarder@0.2.2",
+      "",
+      {},
+      "sha512-UhDfHmA92YAlNnCfhmq0VeNL5bDbiZGg7sZ2IvPsXubGkiNa9EC+tUTsjBRsYUAz87btI6/1wf4XoVvQ3uRnmQ=="
+    ],
+
+    "string-width": [
+      "string-width@7.2.0",
+      "",
+      {
+        "dependencies": {
+          "emoji-regex": "^10.3.0",
+          "get-east-asian-width": "^1.0.0",
+          "strip-ansi": "^7.1.0"
+        }
+      },
+      "sha512-tsaTIkKW9b4N+AEj+SVA+WhJzV7/zMhcSu78mLKWSk7cXMOSHsBKFWUs0fWwq8QyK3MgJBQRX6Gbi4kYbdvGkQ=="
+    ],
+
+    "strip-ansi": [
+      "strip-ansi@7.1.0",
+      "",
+      { "dependencies": { "ansi-regex": "^6.0.1" } },
+      "sha512-iq6eVVI64nQQTRYq2KtEg2d2uU7LElhTJwsH4YzIHZshxlgZms/wIc4VoDQTlG/IvVIrBKG06CrZnp0qv7hkcQ=="
+    ],
+
+    "tailwindcss": [
+      "tailwindcss@4.1.6",
+      "",
+      {},
+      "sha512-j0cGLTreM6u4OWzBeLBpycK0WIh8w7kSwcUsQZoGLHZ7xDTdM69lN64AgoIEEwFi0tnhs4wSykUa5YWxAzgFYg=="
+    ],
+
+    "tapable": [
+      "tapable@2.2.2",
+      "",
+      {},
+      "sha512-Re10+NauLTMCudc7T5WLFLAwDhQ0JWdrMK+9B2M8zR5hRExKmsRDCBA7/aV/pNJFltmBFO5BAMlQFi/vq3nKOg=="
+    ],
+
+    "tar": [
+      "tar@7.4.3",
+      "",
+      {
+        "dependencies": {
+          "@isaacs/fs-minipass": "^4.0.0",
+          "chownr": "^3.0.0",
+          "minipass": "^7.1.2",
+          "minizlib": "^3.0.1",
+          "mkdirp": "^3.0.1",
+          "yallist": "^5.0.0"
+        }
+      },
+      "sha512-5S7Va8hKfV7W5U6g3aYxXmlPoZVAwUMy9AOKyF2fVuZa2UD3qZjg578OrLRt8PcNN1PleVaL/5/yYATNL0ICUw=="
+    ],
+
+    "tinycolor2": [
+      "tinycolor2@1.6.0",
+      "",
+      {},
+      "sha512-XPaBkWQJdsf3pLKJV9p4qN/S+fm2Oj8AIPo1BTUhg5oxkvm9+SVEGFdhyOz7tTdUTfvxMiAs4sp6/eZO2Ew+pw=="
+    ],
+
+    "tinygradient": [
+      "tinygradient@1.1.5",
+      "",
+      {
+        "dependencies": {
+          "@types/tinycolor2": "^1.4.0",
+          "tinycolor2": "^1.0.0"
+        }
+      },
+      "sha512-8nIfc2vgQ4TeLnk2lFj4tRLvvJwEfQuabdsmvDdQPT0xlk9TaNtpGd6nNRxXoK6vQhN6RSzj+Cnp5tTQmpxmbw=="
+    ],
+
+    "tmp": [
+      "tmp@0.0.33",
+      "",
+      { "dependencies": { "os-tmpdir": "~1.0.2" } },
+      "sha512-jRCJlojKnZ3addtTOjdIqoRuPEKBvNXcGYqzO6zWZX8KfKEpnGY5jfggJQ3EjKuu8D4bJRr0y+cYJFmYbImXGw=="
+    ],
+
+    "to-regex-range": [
+      "to-regex-range@5.0.1",
+      "",
+      { "dependencies": { "is-number": "^7.0.0" } },
+      "sha512-65P7iz6X5yEr1cwcgvQxbbIw7Uk3gOy5dIdtZ4rDveLqhrdJP+Li/Hx6tyK0NEb+2GCyneCMJiGqrADCSNk8sQ=="
+    ],
+
+    "ts-api-utils": [
+      "ts-api-utils@2.1.0",
+      "",
+      { "peerDependencies": { "typescript": ">=4.8.4" } },
+      "sha512-CUgTZL1irw8u29bzrOD/nH85jqyc74D6SshFgujOIA7osm2Rz7dYH77agkx7H4FBNxDq7Cjf+IjaX/8zwFW+ZQ=="
+    ],
+
+    "type-fest": [
+      "type-fest@0.21.3",
+      "",
+      {},
+      "sha512-t0rzBq87m3fVcduHDUFhKmyyX+9eo6WQjZvf51Ea/M0Q7+T374Jp1aUiyUl0GKxp8M/OETVHSDvmkyPgvX+X2w=="
+    ],
+
+    "typescript": [
+      "typescript@5.7.3",
+      "",
+      { "bin": { "tsc": "bin/tsc", "tsserver": "bin/tsserver" } },
+      "sha512-84MVSjMEHP+FQRPy3pX9sTVV/INIex71s9TL2Gm5FG/WG1SqXeKyZ0k7/blY/4FdOzI12CBy1vGc4og/eus0fw=="
+    ],
+
+    "undici-types": [
+      "undici-types@7.8.0",
+      "",
+      {},
+      "sha512-9UJ2xGDvQ43tYyVMpuHlsgApydB8ZKfVYTsLDhXkFL/6gfkp+U8xTGdh8pMJv1SpZna0zxG1DwsKZsreLbXBxw=="
+    ],
+
+    "unist-util-is": [
+      "unist-util-is@6.0.0",
+      "",
+      { "dependencies": { "@types/unist": "^3.0.0" } },
+      "sha512-2qCTHimwdxLfz+YzdGfkqNlH0tLi9xjTnHddPmJwtIG9MGsdbutfTc4P+haPD7l7Cjxf/WZj+we5qfVPvvxfYw=="
+    ],
+
+    "unist-util-visit": [
+      "unist-util-visit@5.0.0",
+      "",
+      {
+        "dependencies": {
+          "@types/unist": "^3.0.0",
+          "unist-util-is": "^6.0.0",
+          "unist-util-visit-parents": "^6.0.0"
+        }
+      },
+      "sha512-MR04uvD+07cwl/yhVuVWAtw+3GOR/knlL55Nd/wAdblk27GCVt3lqpTivy/tkJcZoNPzTwS1Y+KMojlLDhoTzg=="
+    ],
+
+    "unist-util-visit-parents": [
+      "unist-util-visit-parents@6.0.1",
+      "",
+      {
+        "dependencies": { "@types/unist": "^3.0.0", "unist-util-is": "^6.0.0" }
+      },
+      "sha512-L/PqWzfTP9lzzEa6CKs0k2nARxTdZduw3zyh8d2NVBnsyvHjSX4TWse388YrrQKbvI8w20fGjGlhgT96WwKykw=="
+    ],
+
+    "wrap-ansi": [
+      "wrap-ansi@6.2.0",
+      "",
+      {
+        "dependencies": {
+          "ansi-styles": "^4.0.0",
+          "string-width": "^4.1.0",
+          "strip-ansi": "^6.0.0"
+        }
+      },
+      "sha512-r6lPcBGxZXlIcymEu7InxDMhdW0KDxpLgoFLcguasxCaJ/SOIZwINatK9KY/tf+ZrlywOKU0UDj3ATXUBfxJXA=="
+    ],
+
+    "ws": [
+      "ws@8.18.2",
+      "",
+      {
+        "peerDependencies": {
+          "bufferutil": "^4.0.1",
+          "utf-8-validate": ">=5.0.2"
+        },
+        "optionalPeers": ["bufferutil", "utf-8-validate"]
+      },
+      "sha512-DMricUmwGZUVr++AEAe2uiVM7UoO9MAVZMDu05UQOaUII0lp+zOzLLU4Xqh/JvTqklB1T4uELaaPBKyjE1r4fQ=="
+    ],
+
+    "yallist": [
+      "yallist@5.0.0",
+      "",
+      {},
+      "sha512-YgvUTfwqyc7UXVMrB+SImsVYSmTS8X/tSrtdNZMImM+n7+QTriRXyXim0mBrTXNeqzVF0KWGgHPeiyViFFrNDw=="
+    ],
+
+    "yoctocolors-cjs": [
+      "yoctocolors-cjs@2.1.2",
+      "",
+      {},
+      "sha512-cYVsTjKl8b+FrnidjibDWskAv7UKOfcwaVZdp/it9n1s9fU3IkgDbhdIRKCW4JDsAlECJY0ytoVPT3sK6kideA=="
+    ],
+
+    "zod": [
+      "zod@3.24.1",
+      "",
+      {},
+      "sha512-muH7gBL9sI1nciMZV67X5fTKKBLtwpZ5VBp1vsOQzj1MhrBZ4wlVCm3gedKZWLp0Oyel8sIGfeiz54Su+OVT+A=="
+    ],
+
+    "@tailwindcss/oxide-wasm32-wasi/@emnapi/core": [
+      "@emnapi/core@1.4.3",
+      "",
+      {
+        "dependencies": { "@emnapi/wasi-threads": "1.0.2", "tslib": "^2.4.0" },
+        "bundled": true
+      },
+      "sha512-4m62DuCE07lw01soJwPiBGC0nAww0Q+RY70VZ+n49yDIO13yyinhbWCeNnaob0lakDtWQzSdtNWzJeOJt2ma+g=="
+    ],
+
+    "@tailwindcss/oxide-wasm32-wasi/@emnapi/runtime": [
+      "@emnapi/runtime@1.4.3",
+      "",
+      { "dependencies": { "tslib": "^2.4.0" }, "bundled": true },
+      "sha512-pBPWdu6MLKROBX05wSNKcNb++m5Er+KQ9QkB+WVM+pW2Kx9hoSrVTnu3BdkI5eBLZoKu/J6mW/B6i6bJB2ytXQ=="
+    ],
+
+    "@tailwindcss/oxide-wasm32-wasi/@emnapi/wasi-threads": [
+      "@emnapi/wasi-threads@1.0.2",
+      "",
+      { "dependencies": { "tslib": "^2.4.0" }, "bundled": true },
+      "sha512-5n3nTJblwRi8LlXkJ9eBzu+kZR8Yxcc7ubakyQTFzPMtIhFpUBRbsnc2Dv88IZDIbCDlBiWrknhB4Lsz7mg6BA=="
+    ],
+
+    "@tailwindcss/oxide-wasm32-wasi/@napi-rs/wasm-runtime": [
+      "@napi-rs/wasm-runtime@0.2.11",
+      "",
+      {
+        "dependencies": {
+          "@emnapi/core": "^1.4.3",
+          "@emnapi/runtime": "^1.4.3",
+          "@tybys/wasm-util": "^0.9.0"
+        },
+        "bundled": true
+      },
+      "sha512-9DPkXtvHydrcOsopiYpUgPHpmj0HWZKMUnL2dZqpvC42lsratuBG06V5ipyno0fUek5VlFsNQ+AcFATSrJXgMA=="
+    ],
+
+    "@tailwindcss/oxide-wasm32-wasi/@tybys/wasm-util": [
+      "@tybys/wasm-util@0.9.0",
+      "",
+      { "dependencies": { "tslib": "^2.4.0" }, "bundled": true },
+      "sha512-6+7nlbMVX/PVDCwaIQ8nTOPveOcFLSt8GcXdx8hD0bt39uWxYT88uXzqTd4fTvqta7oeUJqudepapKNt2DYJFw=="
+    ],
+
+    "@tailwindcss/oxide-wasm32-wasi/tslib": [
+      "tslib@2.8.1",
+      "",
+      { "bundled": true },
+      "sha512-oJFu94HQb+KVduSUQL7wnpmqnfmLsOA/nAh6b6EH0wCEoK0/mPeXU6c3wKDV83MkOuHPRHtSXKKU99IBazS/2w=="
+    ],
+
+    "log-symbols/is-unicode-supported": [
+      "is-unicode-supported@1.3.0",
+      "",
+      {},
+      "sha512-43r2mRvz+8JRIKnWJ+3j8JtjRKZ6GmjzfaE/qiBJnikNnYv/6bagRJ1kUhNk8R5EX/GkobD+r+sfxCPJsiKBLQ=="
+    ],
+
+    "ronin/@ronin/compiler": [
+      "@ronin/compiler@0.18.10",
+      "",
+      { "peerDependencies": { "@ronin/engine": ">=0.1.23" } },
+      "sha512-mNmCDZq4qfK8N+BLShT30CqlH3KAYaN4ls70c1jv5DEGYNLJ3EG+fK02vfCp/aAtrwcJCpUFlAEFCxCuZTrc1A=="
+    ],
+
+    "wrap-ansi/string-width": [
+      "string-width@4.2.3",
+      "",
+      {
+        "dependencies": {
+          "emoji-regex": "^8.0.0",
+          "is-fullwidth-code-point": "^3.0.0",
+          "strip-ansi": "^6.0.1"
+        }
+      },
+      "sha512-wKyQRQpjJ0sIp62ErSZdGsjMJWsap5oRNihHhu6G7JVO/9jIB6UyevL+tXuOqrng8j/cxKTWyWUwvSTriiZz/g=="
+    ],
+
+    "wrap-ansi/strip-ansi": [
+      "strip-ansi@6.0.1",
+      "",
+      { "dependencies": { "ansi-regex": "^5.0.1" } },
+      "sha512-Y38VPSHcqkFrCpFnQ9vuSXmquuv5oXOKpGeT6aGrr3o3Gc9AlVa6JBfUSOCnbxGGZF+/0ooI7KrPuUSztUdU5A=="
+    ],
+
+    "wrap-ansi/string-width/emoji-regex": [
+      "emoji-regex@8.0.0",
+      "",
+      {},
+      "sha512-MSjYzcWNOA0ewAHpz0MxpYFvwg6yjy1NG3xteoqz644VCo/RPgnr1/GGt+ic3iJTzQ8Eu3TdM14SawnVUmGE6A=="
+    ],
+
+    "wrap-ansi/strip-ansi/ansi-regex": [
+      "ansi-regex@5.0.1",
+      "",
+      {},
+      "sha512-quJQXlTSUGL2LH9SUXo8VwsY4soanhgo6LNSm84E1LBcE8s3O0wpdiRzyR9z/ZZJMlMWv37qOOb9pdJlMUEKFQ=="
+    ]
   }
 }