{
  "name": "blade",
  "version": "3.24.0",
  "type": "module",
  "description": "React at the edge.",
  "repository": {
    "directory": "packages/blade",
    "url": "ronin-co/blade",
    "type": "git"
  },
  "bin": {
    "blade": "./dist/private/shell/index.js"
  },
  "files": [
    "dist"
  ],
  "scripts": {
    "typecheck": "tsc --pretty",
    "test": "vitest",
    "build": "tsdown",
    "dev": "tsdown --watch"
  },
  "exports": {
    "./client/hooks": {
      "default": "./dist/public/client/hooks.js",
      "types": "./dist/public/client/hooks.d.ts"
    },
    "./server/auth": {
      "default": "./dist/public/server/auth.js",
      "types": "./dist/public/server/auth.d.ts"
    },
    "./server/build": {
      "default": "./dist/public/server/build.js",
      "types": "./dist/public/server/build.d.ts"
    },
    "./server/errors": {
      "default": "./dist/public/server/errors.js",
      "types": "./dist/public/server/errors.d.ts"
    },
    "./server/hooks": {
      "default": "./dist/public/server/hooks.js",
      "types": "./dist/public/server/hooks.d.ts"
    },
    "./server/utils": {
      "default": "./dist/public/server/utils.js",
      "types": "./dist/public/server/utils.d.ts"
    },
    "./components": {
      "default": "./dist/public/universal/components.js",
      "types": "./dist/public/universal/components.d.ts"
    },
    "./hooks": {
      "default": "./dist/public/universal/hooks.js",
      "types": "./dist/public/universal/hooks.d.ts"
    },
    "./schema": {
      "default": "./dist/public/universal/schema.js",
      "types": "./dist/public/universal/schema.d.ts"
    },
    "./types": {
      "default": "./dist/public/universal/types.js",
      "types": "./dist/public/universal/types.d.ts"
    }
  },
  "typesVersions": {
    "*": {
      "client/hooks": [
        "./dist/public/client/hooks"
      ],
      "server/auth": [
        "./dist/public/server/auth"
      ],
      "server/build": [
        "./dist/public/server/build"
      ],
      "server/errors": [
        "./dist/public/server/errors"
      ],
      "server/hooks": [
        "./dist/public/server/hooks"
      ],
      "server/utils": [
        "./dist/public/server/utils"
      ],
      "components": [
        "./dist/public/universal/components"
      ],
      "hooks": [
        "./dist/public/universal/hooks"
      ],
      "schema": [
        "./dist/public/universal/schema"
      ],
      "types": [
        "./dist/public/universal/types"
      ]
    }
  },
  "keywords": [
    "react",
    "framework"
  ],
  "author": "ronin",
  "license": "Apache-2.0",
  "dependencies": {
    "@dprint/typescript": "0.95.11",
    "@inquirer/prompts": "7.8.6",
    "@stefanprobst/rehype-extract-toc": "3.0.0",
    "@tailwindcss/node": "4.1.6",
    "@tailwindcss/oxide": "4.1.6",
    "dotenv": "16.5.0",
    "gradient-string": "3.0.0",
<<<<<<< HEAD
    "hive": "2.1.5",
    "resolve-from": "5.0.0",
=======
    "hive": "2.1.8",
>>>>>>> cca90407
    "rolldown": "1.0.0-beta.41"
  },
  "devDependencies": {
    "@hono/node-server": "1.14.4",
    "@mdx-js/mdx": "3.0.1",
    "@types/async-retry": "1.4.8",
    "@types/cookie": "0.6.0",
    "@types/flat": "5.0.5",
    "@types/get-value": "3.0.5",
    "@types/gradient-string": "1.1.6",
    "@types/js-yaml": "4.0.9",
    "@types/react": "18.3.6",
    "@types/react-dom": "18.3.0",
    "@types/ua-parser-js": "0.7.39",
    "@vercel/functions": "2.0.2",
    "@vitest/coverage-v8": "2.1.8",
    "async-retry": "1.3.3",
    "blade-auth": "workspace:*",
    "blade-cli": "workspace:*",
    "blade-client": "workspace:*",
    "blade-compiler": "workspace:*",
    "blade-syntax": "workspace:*",
    "chalk": "5.3.0",
    "chokidar": "4.0.3",
    "cookie": "0.7.0",
    "eventsource-parser": "3.0.3",
    "flat": "6.0.1",
    "get-port": "7.1.0",
    "get-value": "3.0.1",
    "hono": "4.7.11",
    "js-yaml": "4.1.0",
    "magic-string": "0.30.17",
    "ora": "8.1.0",
    "radash": "12.1.0",
    "serialize-error": "11.0.3",
    "tsdown": "0.15.5",
    "typescript": "5.6.2",
    "ua-parser-js": "1.0.39",
    "vitest": "3.1.2"
  }
}<|MERGE_RESOLUTION|>--- conflicted
+++ resolved
@@ -110,12 +110,8 @@
     "@tailwindcss/oxide": "4.1.6",
     "dotenv": "16.5.0",
     "gradient-string": "3.0.0",
-<<<<<<< HEAD
-    "hive": "2.1.5",
+    "hive": "2.1.8",
     "resolve-from": "5.0.0",
-=======
-    "hive": "2.1.8",
->>>>>>> cca90407
     "rolldown": "1.0.0-beta.41"
   },
   "devDependencies": {
