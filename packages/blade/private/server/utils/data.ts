--- conflicted
+++ resolved
@@ -1,9 +1,6 @@
 import { waitUntil as vercelWaitUntil } from '@vercel/functions';
-<<<<<<< HEAD
-=======
 import type { FormattedResults, QueryHandlerOptions } from 'blade-client/types';
 import { runQueries as runQueriesOnRonin } from 'blade-client/utils';
->>>>>>> 839394c1
 import type { Query, ResultRecord } from 'blade-compiler';
 import type { Context, ExecutionContext } from 'hono';
 
