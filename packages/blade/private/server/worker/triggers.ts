--- conflicted
+++ resolved
@@ -1,4 +1,4 @@
-<<<<<<< HEAD
+import type { BeforeGetTrigger, QueryHandlerOptions } from 'blade-client/types';
 import {
   type AddQuery,
   type CountQuery,
@@ -9,14 +9,10 @@
   type SetQuery,
 } from 'blade-compiler';
 import { getSyntaxProxy } from 'blade-syntax/queries';
-import type { BeforeGetTrigger, QueryHandlerOptions } from 'ronin/types';
 import {
   isStorableObject,
   runQueries as runQueriesWithStorageAndTriggers,
 } from 'ronin/utils';
-=======
-import type { BeforeGetTrigger } from 'blade-client/types';
->>>>>>> 839394c1
 
 import type { ServerContext } from '@/private/server/context';
 import type {
