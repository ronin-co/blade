import { DML_QUERY_TYPES_WRITE } from '@ronin/compiler';
import { bundleId } from 'build-meta';
import { getCookie } from 'hono/cookie';
import { SSEStreamingApi } from 'hono/streaming';
import { Hono } from 'hono/tiny';
import type { Query, QueryType } from 'ronin/types';
import { ClientError } from 'ronin/utils';
import { router as projectRouter, triggers as triggerList } from 'server-list';

import type { ServerContext } from '@/private/server/context';
import { getWaitUntil, runQueries, toDashCase } from '@/private/server/utils/data';
import {
  getRequestGeoLocation,
  getRequestLanguages,
  getRequestUserAgent,
} from '@/private/server/utils/request-context';
import renderReactTree, { flushUI, type Collected } from '@/private/server/worker/tree';
import { prepareTriggers } from '@/private/server/worker/triggers';
import type { PageFetchingOptions } from '@/private/universal/types/util';
import { CLIENT_ASSET_PREFIX } from '@/private/universal/utils/constants';
import { TriggerError } from '@/public/server/utils/errors';

type Bindings = {
  ASSETS: {
    fetch: typeof fetch;
  };
};

const app = new Hono<{ Bindings: Bindings }>();

app.use('*', async (c, next) => {
  const requestURL = new URL(c.req.url);

  // - `requestOrigin` might be `https://ronin.co`
  // - `requestPath` might be `/account/settings`
  const { origin: requestOrigin, pathname: requestPath } = requestURL;

  // If there's a static file available for the current request path in the JS/CSS
  // bundles (/client) or in the `public` directory of the app (/static), we should
  // immediately respond with it.
  //
  // The check must be performed before matching available pages, because there might be
  // pages that use dynamic segments and therefore capture the entire path, which would
  // mean all matching static file paths would be captured.
  //
  // Instead, just like it is the case in the local development server (where static
  // files are handled outside the worker), we want to handle the static files first,
  // before the pages.
  if (
    typeof c.env?.['ASSETS'] !== 'undefined' &&
    (requestPath.startsWith(`/${CLIENT_ASSET_PREFIX}`) ||
      requestPath.startsWith('/static'))
  ) {
    const newRequest = new Request(requestOrigin + requestPath, c.req.raw);
    const response = await c.env['ASSETS'].fetch(newRequest);

    if (response.status !== 404) return response;
  }

  await next();
});

// Strip trailing slashes.
app.all('*', async (c, next) => {
  const currentPathname = c.req.path;

  if (currentPathname.endsWith('/') && currentPathname !== '/') {
    const newPathname = currentPathname.substring(0, currentPathname.length - 1);
    return c.redirect(newPathname, 307);
  }

  await next();
});

// Expose an API endpoint that allows for accessing the provided triggers.
app.post('/api', async (c) => {
  console.log('[BLADE] Received request to /api');

  const body = await c.req.json<{ queries?: Query[] }>();
  const headers = c.req.raw.headers;
  const queries = body?.queries;

  // Ensure a valid incoming query body.
  if (
    !queries ||
    !Array.isArray(queries) ||
    queries.length === 0 ||
    queries.some((query) => typeof query !== 'object')
  ) {
    return c.json(
      {
        error: {
          message: 'Missing valid queries.',
          code: 'MISSING_QUERIES',
        },
      },
      400,
    );
  }

  const waitUntil = getWaitUntil(c);

  const serverContext: ServerContext = {
    url: c.req.url,
    params: {},
    userAgent: getRequestUserAgent(headers),
    geoLocation: getRequestGeoLocation(headers),
    languages: getRequestLanguages(headers),
    addressBarInSync: true,

    cookies: getCookie(c),
    collected: {
      queries: [],
      metadata: {},
      jwts: {},
    },
    currentLeafIndex: null,
    waitUntil,
  };

  // Generate a list of trigger functions based on the trigger files that exist in the
  // source code of the application.
  const triggers = prepareTriggers(serverContext, triggerList, true);

  // For every query, check whether an trigger exists that is being publicly exposed.
  // If none exists, prevent the query from being executed.
  for (const query of queries) {
    const queryType = Object.keys(query)[0] as QueryType;
    const querySchema = Object.keys(query[queryType] as object)[0] as string;

    const schemaSlug = querySchema.endsWith('s')
      ? querySchema.substring(0, querySchema.length - 1)
      : querySchema;

    const triggerSlug = toDashCase(schemaSlug);
    const triggerFile = triggers[triggerSlug];

    if (!triggerFile || !triggerFile['exposed']) {
      throw new ClientError({
        message: 'Please provide a trigger that is marked as `exposed`.',
        code: 'TRIGGER_REQUIRED',
      });
    }
  }

  let results: unknown[];

  // Run the queries and handle any errors that might occur.
  try {
    results = (await runQueries({ default: queries }, triggers, 'all', waitUntil))[
      'default'
    ];
  } catch (err) {
    if (err instanceof TriggerError || err instanceof ClientError) {
      const allowedFields = ['message', 'code', 'path', 'query', 'details', 'fields'];
      const error: Record<string, unknown> = {};

      for (const field of allowedFields) {
        const value = (err as unknown as Record<string, unknown>)[field];
        if (typeof value !== 'undefined') error[field] = value;
      }

      return c.json({ error }, 400);
    }

    throw err;
  }

  // Return the results of the provided queries.
  return c.json({ results });
});

// If the application defines its own Hono instance, we need to mount it here.
if (projectRouter) app.route('/', projectRouter);

<<<<<<< HEAD
=======
const flushUpdate = async (
  stream: SSEStreamingApi,
  url: URL,
  headers: Headers,
  initial: boolean,
) => {
  const page = await renderReactTree(url, headers, initial, {
    waitUntil: getWaitUntil(),
  });

  await stream.writeSSE({
    id: `${crypto.randomUUID()}-${bundleId}`,
    event: initial ? 'update-bundle' : 'update',
    data: page.text(),
  });
};

>>>>>>> 62b023c6
// If this variable is already defined when the file gets evaluated, that means the file
// was evaluated previously already, so we're dealing with local HMR.
//
// In that case, we want to push an updated version of every page to the client.
if (globalThis.SERVER_SESSIONS) {
  for (const [, sessionDetails] of globalThis.SERVER_SESSIONS.entries()) {
    const { url, headers, stream } = sessionDetails;
<<<<<<< HEAD
    const request = new Request(url, { method: 'GET', headers });

    flushUI(stream, request, true);
=======
    flushUpdate(stream, url, headers, true);
>>>>>>> 62b023c6
  }
} else {
  globalThis.SERVER_SESSIONS = new Map();
}

app.get('/_blade/session', async (c) => {
  const currentURL = new URL(c.req.url);
  const { searchParams } = currentURL;

  const sessionID = searchParams.get('id');
  const sessionURL = searchParams.get('url');
  const sessionBundle = searchParams.get('bundleId');

  if (
    c.req.header('accept') !== 'text/event-stream' ||
    !sessionID ||
    !sessionURL ||
    !sessionBundle
  ) {
    const body = {
      error: {
        message: 'The request for opening a session is malformed.',
        code: 'INVALID_PAYLOAD',
      },
    };

    return c.json(body, 400);
  }

  const { readable, writable } = new TransformStream();
  const stream = new SSEStreamingApi(writable, readable);

  c.header('Transfer-Encoding', 'chunked');
  c.header('Content-Type', 'text/event-stream');
  c.header('Cache-Control', 'no-cache, no-transform');
  c.header('Connection', 'keep-alive');
  c.header('X-Accel-Buffering', 'no');

  const pageURL = new URL(sessionURL, currentURL);
  const correctBundle = sessionBundle === bundleId;

  // If the bundles on the client and server are matching, track the session.
  if (correctBundle) {
    const sessionDetails = {
      url: pageURL,
      headers: c.req.raw.headers,
      stream,
    };

    globalThis.SERVER_SESSIONS.set(sessionID, sessionDetails);

    // Handle connection cleanup when the client disconnects.
    c.req.raw.signal.addEventListener('abort', () => {
      globalThis.SERVER_SESSIONS.delete(sessionID);
    });
  }

  // Don't `await` this, so that the response headers get flushed immediately as a result
  // of the response getting returned below.
<<<<<<< HEAD
  flushUI(stream, new Request(pageURL, c.req.raw), !correctBundle);
=======
  flushUpdate(stream, pageURL, c.req.raw.headers, !correctBundle);
>>>>>>> 62b023c6

  return c.newResponse(stream.responseReadable);
});

// Handle the initial render (first byte).
app.get('*', (c) =>
  renderReactTree(new URL(c.req.url), c.req.raw.headers, true, {
    waitUntil: getWaitUntil(c),
  }),
);

// Handle client side navigation.
app.post('*', async (c) => {
  const body = await c.req.parseBody<{ options?: string; files: File }>({ all: true });
  const options: PageFetchingOptions = body.options
    ? JSON.parse(body.options)
    : undefined;
  const files = body.files
    ? Array.isArray(body.files)
      ? body.files
      : [body.files]
    : undefined;

  if (files) {
    options.files = new Map();

    for (const file of files) {
      options.files?.set(file.name, file);
    }
  }

  const existingCollected: Collected = {
    queries: [],
    metadata: {},
    jwts: {},
  };

  if (options?.queries) {
    const list = options.queries;
    existingCollected.queries = list;

    // Only accept DML write queries to be provided from the client.
    for (const { query } of list) {
      const queryType = Object.keys(JSON.parse(query))[0] as QueryType;

      if (!(DML_QUERY_TYPES_WRITE as ReadonlyArray<QueryType>).includes(queryType)) {
        throw new ClientError({
          message: 'Only write queries shall be provided from the client.',
          code: 'TRIGGER_REQUIRED',
        });
      }
    }
  }

  const finalOptions = { ...options, waitUntil: getWaitUntil(c) };
  return renderReactTree(
    new URL(c.req.url),
    c.req.raw.headers,
    false,
    finalOptions,
    existingCollected,
  );
});

// Handle errors that occurred during the request lifecycle.
app.onError((err, c) => {
  console.error(err);

  // This error might be thrown by the framework (above), or by the client.
  if (err instanceof ClientError && err.code === 'TRIGGER_REQUIRED') {
    const body = {
      error: {
        message: 'No endpoint available for the provided query.',
        code: 'MISSING_ENDPOINT',
      },
    };

    return c.json(body, 400);
  }

  const message = 'An internal error occurred. Please try again later.';
  const status = 500;
  const acceptHeader = c.req.header('Accept');

  if (acceptHeader?.includes('application/json')) {
    const body = {
      error: {
        message,
        code: 'INTERNAL_ERROR',
      },
    };

    return c.json(body, status);
  }

  try {
    return renderReactTree(new URL(c.req.url), c.req.raw.headers, true, {
      error: 500,
      waitUntil: getWaitUntil(c),
    });
  } catch (err) {
    console.error(err);
  }

  return new Response(message, { status });
});

export default app;<|MERGE_RESOLUTION|>--- conflicted
+++ resolved
@@ -173,26 +173,6 @@
 // If the application defines its own Hono instance, we need to mount it here.
 if (projectRouter) app.route('/', projectRouter);
 
-<<<<<<< HEAD
-=======
-const flushUpdate = async (
-  stream: SSEStreamingApi,
-  url: URL,
-  headers: Headers,
-  initial: boolean,
-) => {
-  const page = await renderReactTree(url, headers, initial, {
-    waitUntil: getWaitUntil(),
-  });
-
-  await stream.writeSSE({
-    id: `${crypto.randomUUID()}-${bundleId}`,
-    event: initial ? 'update-bundle' : 'update',
-    data: page.text(),
-  });
-};
-
->>>>>>> 62b023c6
 // If this variable is already defined when the file gets evaluated, that means the file
 // was evaluated previously already, so we're dealing with local HMR.
 //
@@ -200,13 +180,7 @@
 if (globalThis.SERVER_SESSIONS) {
   for (const [, sessionDetails] of globalThis.SERVER_SESSIONS.entries()) {
     const { url, headers, stream } = sessionDetails;
-<<<<<<< HEAD
-    const request = new Request(url, { method: 'GET', headers });
-
-    flushUI(stream, request, true);
-=======
-    flushUpdate(stream, url, headers, true);
->>>>>>> 62b023c6
+    flushUI(stream, url, headers, true);
   }
 } else {
   globalThis.SERVER_SESSIONS = new Map();
@@ -266,11 +240,7 @@
 
   // Don't `await` this, so that the response headers get flushed immediately as a result
   // of the response getting returned below.
-<<<<<<< HEAD
-  flushUI(stream, new Request(pageURL, c.req.raw), !correctBundle);
-=======
-  flushUpdate(stream, pageURL, c.req.raw.headers, !correctBundle);
->>>>>>> 62b023c6
+  flushUI(stream, pageURL, c.req.raw.headers, !correctBundle);
 
   return c.newResponse(stream.responseReadable);
 });
