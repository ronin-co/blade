--- conflicted
+++ resolved
@@ -584,10 +584,6 @@
     },
     currentLeafIndex: null,
     waitUntil: options.waitUntil,
-<<<<<<< HEAD
-=======
-    flushSession: options.flushSession,
->>>>>>> d55afa15
   };
 
   const collectedCookies = serverContext.collected.cookies || {};
