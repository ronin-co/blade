#!/usr/bin/env bun

<<<<<<< HEAD
import { cp, exists, rename } from 'node:fs/promises';
=======
import { exec } from 'node:child_process';
import { cp, exists, rename, writeFile } from 'node:fs/promises';
>>>>>>> 4a7ec2c4
import os from 'node:os';
import path from 'node:path';
import { parseArgs } from 'node:util';
import chokidar, { type EmitArgsWithName } from 'chokidar';
import * as esbuild from 'esbuild';
import getPort, { portNumbers } from 'get-port';

import {
  clientInputFile,
  defaultDeploymentProvider,
  frameworkDirectory,
  loggingPrefixes,
  outputDirectory,
  publicDirectory,
  serverInputFolder,
} from '@/private/shell/constants';
import { type ServerState, serve } from '@/private/shell/listener';
import {
  getClientReferenceLoader,
  getFileListLoader,
  getMdxLoader,
  getReactAriaLoader,
} from '@/private/shell/loaders';
import {
  cleanUp,
  composeEnvironmentVariables,
  logSpinner,
  prepareStyles,
} from '@/private/shell/utils';
import {
  getProvider,
  transformToCloudflareOutput,
  transformToNetlifyOutput,
  transformToVercelBuildOutput,
} from '@/private/shell/utils/providers';
import { generateUniqueId } from '@/private/universal/utils/crypto';
import { getOutputFile } from '@/private/universal/utils/paths';

// We want people to add BLADE to `package.json`, which, for example, ensures that
// everyone in a team is using the same version when working on apps.
if (!process.env['npm_lifecycle_event']) {
  console.error(
    `${loggingPrefixes.error} The package must be installed locally, not globally.`,
  );
  process.exit(0);
}

const { values, positionals } = parseArgs({
  args: process.argv,
  options: {
    debug: {
      type: 'boolean',
      default: false,
    },
    queries: {
      type: 'boolean',
      default: false,
    },
    port: {
      type: 'string',
      default: process.env['PORT'] || '3000',
    },
    sw: {
      type: 'boolean',
      default: false,
      description: 'Enable service worker support',
    },
  },
  strict: true,
  allowPositionals: true,
});

const isInitializing = positionals.includes('init');
const isBuilding = positionals.includes('build');
const isServing = positionals.includes('serve');
const isDeveloping = !isBuilding && !isServing;
const enableServiceWorker = values.sw;

if (isInitializing) {
  const projectName = positionals[positionals.indexOf('init') + 1] ?? 'blade-example';
  const originDirectory = path.join(frameworkDirectory, 'examples', 'basic');
  const targetDirectory = path.join(process.cwd(), projectName);

  // If a project with the same name already exists, we should not overwrite it.
  const targetDirExists = await exists(targetDirectory);
  if (targetDirExists) {
    logSpinner(
      `Failed to create example app. A directory named \`${projectName}\` already exists`,
    ).fail();
    process.exit(1);
  }

  try {
    await cp(originDirectory, targetDirectory, {
      errorOnExist: true,
      recursive: true,
    });
    logSpinner('Created example app').succeed();
  } catch (error) {
    logSpinner('Failed to create example app').fail();
    console.error(error);
    process.exit(1);
  }

  try {
    await writeFile(
      path.join(targetDirectory, '.gitignore'),
      'node_modules\n.env\n.blade',
    );
  } catch (error) {
    logSpinner('Failed to create .gitignore').fail();
    console.error(error);
  }

  process.exit();
}

let port = Number.parseInt(values.port);

if (isDeveloping) {
  const usablePort = await getPort({ port: portNumbers(port, port + 1000) });

  if (port !== usablePort) {
    logSpinner(`Port ${port} is already in use! Using ${usablePort}`).warn();
    port = usablePort;
  }
}

const projects = [process.cwd()];
const tsConfig = path.join(process.cwd(), 'tsconfig.json');

// If a `tsconfig.json` file exists that contains a `references` field, we should include
// files from the referenced projects as well.
if (await exists(tsConfig)) {
  const tsConfigContents = await import(tsConfig);
  const { references } = tsConfigContents || {};

  if (references && Array.isArray(references) && references.length > 0) {
    projects.push(
      ...references.map((reference) => path.join(process.cwd(), reference.path)),
    );
  }
}

const environment = isBuilding || isServing ? 'production' : 'development';
const provider = getProvider();

const server: ServerState = {};

if (isBuilding || isDeveloping) {
  await cleanUp();

  let spinner = logSpinner(
    `Building${environment === 'production' ? ' for production' : ''}`,
  );

  let bundleId: string | undefined;

  const entryPoints: esbuild.BuildOptions['entryPoints'] = [
    {
      in: clientInputFile,
      out: getOutputFile('init'),
    },
    {
      in: path.join(serverInputFolder, `${provider}.js`),
      out: defaultDeploymentProvider,
    },
  ];

  if (enableServiceWorker) {
    entryPoints.push({
      in: path.join(serverInputFolder, 'service-worker.js'),
      out: 'service-worker',
    });
  }

  const mainBuild = await esbuild.context({
    entryPoints,
    outdir: outputDirectory,
    sourcemap: 'external',
    bundle: true,
    platform: provider === 'vercel' ? 'node' : 'browser',
    format: 'esm',
    jsx: 'automatic',
    nodePaths: [path.join(process.cwd(), 'node_modules')],
    minify: environment === 'production',
    // TODO: Remove this once `@ronin/engine` no longer relies on it.
    external: ['node:events'],
    plugins: [
      getFileListLoader(projects),
      getMdxLoader('production'),
      getReactAriaLoader(),
      getClientReferenceLoader(),
      {
        name: 'Init Loader',
        setup(build) {
          build.onStart(() => {
            bundleId = generateUniqueId();
            spinner.start();
          });

          build.onResolve({ filter: /^build-meta$/ }, (source) => {
            return { path: source.path, namespace: 'dynamic-meta' };
          });

          build.onLoad({ filter: /^build-meta$/, namespace: 'dynamic-meta' }, () => {
            return {
              contents: `export const bundleId = "${bundleId}";`,
              loader: 'ts',
              resolveDir: process.cwd(),
            };
          });

          build.onEnd(async (result) => {
            if (result.errors.length === 0) {
              const clientBundle = path.join(
                outputDirectory,
                getOutputFile('init', 'js'),
              );
              const clientSourcemap = path.join(
                outputDirectory,
                getOutputFile('init', 'js.map'),
              );

              await Promise.all([
                rename(clientBundle, clientBundle.replace('init.js', `${bundleId}.js`)),
                rename(
                  clientSourcemap,
                  clientSourcemap.replace('init.js.map', `${bundleId}.js.map`),
                ),
              ]);

              await prepareStyles(environment, projects, bundleId as string);
              spinner.succeed();

              // We're passing a query parameter in order to skip the import cache.
              const moduleName = `${defaultDeploymentProvider}.js?t=${Date.now()}`;

              // Start evaluating the server module immediately. We're not using `await`
              // to ensure that the client revalidation can begin before the module has
              // been evaluated entirely.
              server.module = import(path.join(outputDirectory, moduleName));

              // Revalidate the client.
              if (server.channel) server.channel.publish('development', 'revalidate');
            }
          });
        },
      },
    ],
    define: composeEnvironmentVariables({
      isLoggingQueries: values.queries || false,
      enableServiceWorker,
      provider,
      environment,
    }),
  });

  await mainBuild.rebuild();

  const ignored = ['node_modules', '.git', '.blade', '.husky', '.vercel'];

  const events: Record<
    Exclude<EmitArgsWithName[0], 'all' | 'raw' | 'ready' | 'error'>,
    string
  > = {
    add: 'File added',
    change: 'File changed',
    unlink: 'File removed',
    addDir: 'Directory added',
    unlinkDir: 'Directory removed',
  };

  if (isDeveloping) {
    const isWsl =
      process.platform === 'linux' && os.release().toLowerCase().includes('microsoft');

    chokidar
      .watch(process.cwd(), {
        ignored: (path) => ignored.some((item) => path.includes(item)),
        ignoreInitial: true,

        // On WSL (Linux on Windows), we need to use polling for reliable file watching.
        usePolling: isWsl,
      })
      .on('all', (event, eventPath) => {
        const eventMessage =
          event in events ? events[event as keyof typeof events] : null;
        if (!eventMessage) return;

        const relativePath = path.relative(process.cwd(), eventPath);

        spinner = logSpinner(`${eventMessage}, rebuilding: ${relativePath}`);
        mainBuild.rebuild();
      });
  } else {
    // Stop the build context.
    await mainBuild.dispose();

    // Copy hard-coded static assets into output directory.
    if (await exists(publicDirectory)) {
      await cp(publicDirectory, outputDirectory, { recursive: true });
    }

    switch (provider) {
      case 'cloudflare': {
        await transformToCloudflareOutput();
        break;
      }
      case 'netlify': {
        await transformToNetlifyOutput();
        break;
      }
      case 'vercel': {
        await transformToVercelBuildOutput();
        break;
      }
    }
  }
}

if (isDeveloping || isServing) {
  const moduleName = path.join(outputDirectory, `${defaultDeploymentProvider}.js`);

  // Initialize the edge worker. Using `await` here is essential, since we don't want the
  // first request in production to get slown down by the evaluation of the module.
  server.module = await import(moduleName);

  // Listen on a port and serve the edge worker.
  await serve(server, environment, port);
}<|MERGE_RESOLUTION|>--- conflicted
+++ resolved
@@ -1,11 +1,6 @@
 #!/usr/bin/env bun
 
-<<<<<<< HEAD
-import { cp, exists, rename } from 'node:fs/promises';
-=======
-import { exec } from 'node:child_process';
 import { cp, exists, rename, writeFile } from 'node:fs/promises';
->>>>>>> 4a7ec2c4
 import os from 'node:os';
 import path from 'node:path';
 import { parseArgs } from 'node:util';
