--- conflicted
+++ resolved
@@ -104,10 +104,7 @@
 
   return cloneElement(children, {
     href: destination,
-<<<<<<< HEAD
     ...eventHandlers,
-=======
->>>>>>> 2e1c4531
     ...extraProps,
 
     // We must pass `extraProps` after `linkEventHandlers`, to allow for overwriting the
